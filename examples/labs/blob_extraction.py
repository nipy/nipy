# emacs: -*- mode: python; py-indent-offset: 4; indent-tabs-mode: nil -*-
# vi: set ft=python sts=4 ts=4 sw=4 et:
"""
This scipt generates a noisy activation image image
and extracts the blobs from it.

Author : Bertrand Thirion, 2009
"""
#autoindent
print __doc__

import numpy as np
import pylab as pl
import matplotlib

import nipy.labs.utils.simul_multisubject_fmri_dataset as simul
import nipy.labs.spatial_models.hroi as hroi
from nipy.labs.spatial_models.discrete_domain import domain_from_binary_array

# ---------------------------------------------------------
# simulate an activation image
# ---------------------------------------------------------

shape = (60, 60)
pos = np.array([[12, 14], [20, 20], [30, 20]])
ampli = np.array([3, 4, 4])
dataset = simul.surrogate_2d_dataset(n_subj=1, shape=shape, pos=pos,
                                     ampli=ampli, width=10.0).squeeze()
values = dataset.ravel()


#-------------------------------------------------------
# Computations
#-------------------------------------------------------

# create a domain descriptor associated with this
domain = domain_from_binary_array(dataset ** 2 > 0)

nroi = hroi.HROI_as_discrete_domain_blobs(domain, dataset.ravel(),
                                          threshold=2.0, smin=3)
<<<<<<< HEAD
=======

>>>>>>> 2e906c0e
# create an average activaion image
flat_dataset = dataset.ravel()
activation = [flat_dataset[nroi.select_id(id, roi=False)]
              for id in nroi.get_id()]
nroi.set_feature('activation', activation)
bmap = nroi.feature_to_voxel_map(
    'activation', roi=True, method="mean").reshape((dimx, dimy))

#--------------------------------------------------------
# Result display
#--------------------------------------------------------

aux1 = (0 - values.min()) / (values.max() - values.min())
aux2 = (bmap.max() - values.min()) / (values.max() - values.min())
cdict = {'red': ((0.0, 0.0, 0.7), 
                 (aux1, 0.7, 0.7),
                 (aux2, 1.0, 1.0),
                 (1.0, 1.0, 1.0)),
         'green': ((0.0, 0.0, 0.7),
                   (aux1, 0.7, 0.0),
                   (aux2, 1.0, 1.0),
                   (1.0, 1.0, 1.0)),
         'blue': ((0.0, 0.0, 0.7),
                  (aux1, 0.7, 0.0),
                  (aux2, 0.5, 0.5),
                  (1.0, 1.0, 1.0))}
my_cmap = matplotlib.colors.LinearSegmentedColormap('my_colormap', cdict, 256)

pl.figure(figsize=(12, 3))
pl.subplot(1, 3, 1)
pl.imshow(dataset, interpolation='nearest', cmap=my_cmap)
cb = pl.colorbar()
for t in cb.ax.get_yticklabels():
    t.set_fontsize(16)

pl.axis('off')
pl.title('Thresholded data')

# plot the blob label image
pl.subplot(1, 3, 2)
pl.imshow(nroi.feature_to_voxel_map('id', roi=True).reshape((dimx, dimy)),
          interpolation='nearest')
pl.colorbar()
pl.title('Blob labels')

# plot the blob-averaged signal image
aux = 0.01
cdict = {'red': ((0.0, 0.0, 0.7), (aux, 0.7, 0.7), (1.0, 1.0, 1.0)),
         'green': ((0.0, 0.0, 0.7), (aux, 0.7, 0.0), (1.0, 1.0, 1.0)),
         'blue': ((0.0, 0.0, 0.7), (aux, 0.7, 0.0), (1.0, 0.5, 1.0))}
my_cmap = matplotlib.colors.LinearSegmentedColormap('my_colormap', cdict, 256)

pl.subplot(1, 3, 3)
pl.imshow(bmap, interpolation='nearest', cmap=my_cmap)
cb = pl.colorbar()
for t in cb.ax.get_yticklabels():
    t.set_fontsize(16)
pl.axis('off')
pl.title('Blob average')
pl.show()<|MERGE_RESOLUTION|>--- conflicted
+++ resolved
@@ -38,10 +38,7 @@
 
 nroi = hroi.HROI_as_discrete_domain_blobs(domain, dataset.ravel(),
                                           threshold=2.0, smin=3)
-<<<<<<< HEAD
-=======
 
->>>>>>> 2e906c0e
 # create an average activaion image
 flat_dataset = dataset.ravel()
 activation = [flat_dataset[nroi.select_id(id, roi=False)]
