--- conflicted
+++ resolved
@@ -42,11 +42,8 @@
 roi_domain = domain.mask(roi.label > -1)
 dom_img = roi_domain.to_image()
 save(dom_img, os.path.join(swd, "myroi.nii"))
-<<<<<<< HEAD
 print 'Wrote an ROI mask image in %s' % os.path.join(swd, "myroi.nii")
-=======
-print 'Wrote an ROI mask image in %s' %os.path.join(swd, "myroi.nii")
->>>>>>> 2e906c0e
+
 # fixme: pot roi feature ...
 
 # ----------------------------------------------------
