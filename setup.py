--- conflicted
+++ resolved
@@ -1,12 +1,8 @@
 #!/usr/bin/env python
 # emacs: -*- mode: python; py-indent-offset: 4; indent-tabs-mode: nil -*-
 # vi: set ft=python sts=4 ts=4 sw=4 et:
-<<<<<<< HEAD
-from os.path import join as pjoin
-=======
 import os
 from os.path import join as pjoin, exists
->>>>>>> 778a5561
 import sys
 from glob import glob
 from distutils import log
