#include <Python.h>
#include <numpy/arrayobject.h>
#include <fff_vector.h>
#include <fff_matrix.h>
#include <fff_array.h>


/*!
  \file fffpy.h
  \brief Python interface to \a fff
  \author Alexis Roche, Benjamin Thyreau, Bertrand Thirion
  \date 2006-2009
*/

#ifndef NPY_VERSION
#define npy_intp intp
#define NPY_OWNDATA OWNDATA
#define NPY_CONTIGUOUS CONTIGUOUS
#define NPY_BEHAVED BEHAVED_FLAGS
#endif

#define fffpyZeroLONG() (PyArrayObject*)PyArray_SimpleNew(1,(npy_intp*)"\0\0\0\0", PyArray_LONG);



/*!
   \brief Import numpy C API

   Any Python module written in C, and using the fffpy interface, must
   call this function to work, because \c PyArray_API is defined
   static, in order not to share that symbol within the
   dso. (import_array() asks the pointer value to the python process)
*/
<<<<<<< HEAD
/*
 * IMP_OUT used to be a placeholder for selectin fffpy_import_array
 * output type depending on the Python version, 2 or 3.  Contemporary
 * numpy versions (>=2) dictate the return type of import_array, which
 * is currently a void* (return NULL).
 */
typedef void* IMP_OUT;
=======
>>>>>>> 181ea059

extern void* fffpy_import_array(void);

/*!
  \brief Convert \c PyArrayObject to \c fff_vector
  \param x input numpy array

  This function may be seen as a \c fff_vector constructor compatible
  with \c fff_vector_delete. If the input has type \c PyArray_DOUBLE,
  whether or not it is contiguous, the new \c fff_vector is not
  self-owned and borrows a reference to the PyArrayObject's
  data. Otherwise, data are copied and the \c fff_vector is
  self-owned (hence contiguous) just like when created from
  scratch. Notice, the function returns \c NULL if the input array
  has more than one dimension.
*/
extern fff_vector* fff_vector_fromPyArray(const PyArrayObject* x);

/*!
  \brief Convert \c fff_vector to \c PyArrayObject
  \param y input vector

  Conversely to \c fff_vector_fromPyArray, this function acts as a \c
  fff_vector destructor compatible with \c fff_vector_new, returning
  a new PyArrayObject reference. If the input vector is contiguous and
  self-owned, array ownership is simply transferred to Python;
  otherwise, the data array is copied.
*/
extern PyArrayObject* fff_vector_toPyArray(fff_vector* y);

/*!
  \brief Convert \c fff_vector to \c PyArrayObject, without destruction
  \param y input const vector

  Unlike \c fff_vector_toPyArray, this function does not delete the
  input fff_vector. It always forces a copy of the data array. This
  function is useful when exporting to Python a fff_vector that
  belongs to a local structure having its own destruction method.
*/
extern PyArrayObject* fff_vector_const_toPyArray(const fff_vector* y);

/*!
  \brief Convert \c PyArrayObject to \c fff_matrix
  \param x input numpy array

  This function may be seen as a \c fff_matrix constructor compatible
  with \c fff_matrix_free. If the input has type \c PyArray_DOUBLE and
  is contiguous, the new \c fff_matrix is not self-owned and borrows a
  reference to the PyArrayObject's data. Otherwise, data are copied
  and the \c fff_matrix is self-owned (hence contiguous) just like
  when created from scratch. \c NULL is returned if the input array
  does not have exactly two dimensions.

  Remarks: 1) non-contiguity provokes a copy because the \c fff_matrix
  structure does not support strides; 2) matrices in column-major
  order (Fortran convention) always get copied using this function.
*/
extern fff_matrix* fff_matrix_fromPyArray(const PyArrayObject* x);

/*!
  \brief Convert \c fff_matrix to \c PyArrayObject
  \param y input matrix

  Conversely to \c fff_matrix_fromPyArray, this function acts as a \c
  fff_matrix destructor compatible with \c fff_matrix_new, returning
  a new PyArrayObject reference. If the input matrix is contiguous and
  self-owned, array ownership is simply transferred to Python;
  otherwise, the data array is copied.
*/
extern PyArrayObject* fff_matrix_toPyArray(fff_matrix* y);

/*!
  \brief Convert \c fff_matrix to \c PyArrayObject, without destruction
  \param y input const matrix

  Unlike \c fff_matrix_toPyArray, this function does not delete the
  input fff_matrix. It always forces a copy of the data array. This
  function is useful when exporting to Python a fff_matrix that
  belongs to a local structure having its own destruction method.
*/
extern PyArrayObject* fff_matrix_const_toPyArray(const fff_matrix* y);



/*!
  \brief Maps a numpy array to an fff_array
  \param x input array

  This function instantiates an fff_array that borrows data from the
  numpy array. Delete using  \c fff_array_delete.

*/
extern fff_array* fff_array_fromPyArray(const PyArrayObject* x);
extern PyArrayObject* fff_array_toPyArray(fff_array* y);

extern fff_datatype fff_datatype_fromNumPy(int npy_type);
extern int fff_datatype_toNumPy(fff_datatype fff_type);

extern void fff_vector_fetch_using_NumPy(fff_vector* y, const char* data, npy_intp stride, int type, int itemsize);


/*
  Multi-iterator object.
 */

typedef struct {

  int narr;
  int axis;
  fff_vector** vector;
  size_t index;
  size_t size;
  PyArrayMultiIterObject *multi;

} fffpy_multi_iterator;

extern fffpy_multi_iterator* fffpy_multi_iterator_new(int narr, int axis, ...);
extern void fffpy_multi_iterator_delete(fffpy_multi_iterator* thisone);
extern void fffpy_multi_iterator_update(fffpy_multi_iterator* thisone);
extern void fffpy_multi_iterator_reset(fffpy_multi_iterator* thisone);<|MERGE_RESOLUTION|>--- conflicted
+++ resolved
@@ -31,16 +31,6 @@
    static, in order not to share that symbol within the
    dso. (import_array() asks the pointer value to the python process)
 */
-<<<<<<< HEAD
-/*
- * IMP_OUT used to be a placeholder for selectin fffpy_import_array
- * output type depending on the Python version, 2 or 3.  Contemporary
- * numpy versions (>=2) dictate the return type of import_array, which
- * is currently a void* (return NULL).
- */
-typedef void* IMP_OUT;
-=======
->>>>>>> 181ea059
 
 extern void* fffpy_import_array(void);
 
