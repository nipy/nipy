# emacs: -*- mode: python; py-indent-offset: 4; indent-tabs-mode: nil -*-
# vi: set ft=python sts=4 ts=4 sw=4 et:
"""
Build helpers for setup.py

Includes package dependency checks, and code to build the documentation

To build the docs, run::

    python setup.py build_sphinx
    
"""

# Standard library imports
import sys
import os
from os.path import join as pjoin, dirname
import zipfile
import warnings
import shutil
from distutils.cmd import Command
from distutils.command.clean import clean
from distutils.version import LooseVersion
from distutils.dep_util import newer_group
from distutils.errors import DistutilsError

from numpy.distutils.misc_util import appendpath
from numpy.distutils import log

# Sphinx import
try:
    from sphinx.setup_command import BuildDoc
except ImportError:
    have_sphinx = False
else:
    have_sphinx = True

# Get project related strings.  Please do not change this line to use
# execfile because execfile is not available in Python 3
_info_fname = pjoin('nipy', 'info.py')
INFO_VARS = {}
exec(open(_info_fname, 'rt').read(), {}, INFO_VARS)

DOC_BUILD_DIR = os.path.join('build', 'html')

CYTHON_MIN_VERSION = INFO_VARS['cython_min_version']

################################################################################
# Distutils Command class for installing nipy to a temporary location. 
class TempInstall(Command):
    temp_install_dir = os.path.join('build', 'install')

    def run(self):
        """ build and install nipy in a temporary location. """
        install = self.distribution.get_command_obj('install')
        install.install_scripts = self.temp_install_dir
        install.install_base    = self.temp_install_dir
        install.install_platlib = self.temp_install_dir 
        install.install_purelib = self.temp_install_dir 
        install.install_data    = self.temp_install_dir 
        install.install_lib     = self.temp_install_dir 
        install.install_headers = self.temp_install_dir 
        install.run()

        # Horrible trick to reload nipy with our temporary instal
        for key in sys.modules.keys():
            if key.startswith('nipy'):
                sys.modules.pop(key, None)
        sys.path.append(os.path.abspath(self.temp_install_dir))
        # Pop the cwd
        sys.path.pop(0)
        import nipy

    def initialize_options(self):
        pass
    
    def finalize_options(self):
        pass


################################################################################
# Distutils Command class for API generation 
class APIDocs(TempInstall):
    description = \
    """generate API docs """

    user_options = [
        ('None', None, 'this command has no options'),
        ]


    def run(self):
        # First build the project and install it to a temporary location.
        TempInstall.run(self)
        os.chdir('doc')
        try:
            # We are running the API-building script via an
            # system call, but overriding the import path.
            toolsdir = os.path.abspath(pjoin('..', 'tools'))
            build_templates = pjoin(toolsdir, 'build_modref_templates.py')
            cmd = """%s -c 'import sys; sys.path.append("%s"); sys.path.append("%s"); execfile("%s", dict(__name__="__main__"))'""" \
                % (sys.executable, 
                   toolsdir,
                   self.temp_install_dir,
                   build_templates)
            os.system(cmd)
        finally:
            os.chdir('..')


################################################################################
# Code to copy the sphinx-generated html docs in the distribution.
def relative_path(filename):
    """ Return the relative path to the file, assuming the file is
        in the DOC_BUILD_DIR directory.
    """
    length = len(os.path.abspath(DOC_BUILD_DIR)) + 1
    return os.path.abspath(filename)[length:]



################################################################################
# Distutils Command class to clean
class Clean(clean):

    def run(self):
        clean.run(self)
        api_path = os.path.join('doc', 'api', 'generated')
        if os.path.exists(api_path):
            print "Removing %s" % api_path
            shutil.rmtree(api_path)
        if os.path.exists(DOC_BUILD_DIR):
            print "Removing %s" % DOC_BUILD_DIR 
            shutil.rmtree(DOC_BUILD_DIR)


################################################################################
# Distutils Command class build the docs
if have_sphinx:
    class MyBuildDoc(BuildDoc):
        """ Sub-class the standard sphinx documentation building system, to
            add logics for API generation and matplotlib's plot directive.
        """

        def run(self):
            self.run_command('api_docs')
            # We need to be in the doc directory for to plot_directive
            # and API generation to work
            os.chdir('doc')
            try:
                BuildDoc.run(self)
            finally:
                os.chdir('..')
            self.zip_docs()

        def zip_docs(self):
            if not os.path.exists(DOC_BUILD_DIR):
                raise OSError, 'Doc directory does not exist.'
            target_file = os.path.join('doc', 'documentation.zip')
            # ZIP_DEFLATED actually compresses the archive. However, there
            # will be a RuntimeError if zlib is not installed, so we check
            # for it. ZIP_STORED produces an uncompressed zip, but does not
            # require zlib.
            try:
                zf = zipfile.ZipFile(target_file, 'w', 
                                            compression=zipfile.ZIP_DEFLATED)
            except RuntimeError:
                warnings.warn('zlib not installed, storing the docs '
                                'without compression')
                zf = zipfile.ZipFile(target_file, 'w', 
                                            compression=zipfile.ZIP_STORED)    

            for root, dirs, files in os.walk(DOC_BUILD_DIR):
                relative = relative_path(root)
                if not relative.startswith('.doctrees'):
                    for f in files:
                        zf.write(os.path.join(root, f), 
                                os.path.join(relative, 'html_docs', f))
            zf.close()

        def finalize_options(self):
            """ Override the default for the documentation build
                directory.
            """
            self.build_dir = os.path.join(*DOC_BUILD_DIR.split(os.sep)[:-1])
            BuildDoc.finalize_options(self)

else: # failed Sphinx import
    # Raise an error when trying to build docs
    class MyBuildDoc(Command):
        user_options = []
        def run(self):
            raise ImportError(
                "Sphinx is not installed, docs cannot be built")
        def initialize_options(self):
            pass
        def finalize_options(self):
            pass


# The command classes for distutils, used by setup.py
cmdclass = {'api_docs': APIDocs,
            'clean': Clean,
            'build_sphinx': MyBuildDoc}


# Dependency checks
def package_check(pkg_name, version=None,
                  optional=False,
                  checker=LooseVersion,
                  version_getter=None,
                  messages=None
                  ):
    ''' Check if package `pkg_name` is present, and correct version

    Parameters
    ----------
    pkg_name : str
       name of package as imported into python
    version : {None, str}, optional
       minimum version of the package that we require. If None, we don't
       check the version.  Default is None
    optional : {False, True}, optional
       If False, raise error for absent package or wrong version;
       otherwise warn
    checker : callable, optional
       callable with which to return comparable thing from version
       string.  Default is ``distutils.version.LooseVersion``
    version_getter : {None, callable}:
       Callable that takes `pkg_name` as argument, and returns the
       package version string - as in::
       
          ``version = version_getter(pkg_name)``

       If None, equivalent to::

          mod = __import__(pkg_name); version = mod.__version__``
    messages : None or dict, optional
       dictionary giving output messages
    '''
    if version_getter is None:
        def version_getter(pkg_name):
            mod = __import__(pkg_name)
            return mod.__version__
    if messages is None:
        messages = {}
    msgs = {
         'missing': 'Cannot import package "%s" - is it installed?',
         'missing opt': 'Missing optional package "%s"',
         'opt suffix' : '; you may get run-time errors',
         'version too old': 'You have version %s of package "%s"' 
         ' but we need version >= %s', }
    msgs.update(messages)
    try:
        __import__(pkg_name)
    except ImportError:
        if not optional:
            raise RuntimeError(msgs['missing'] % pkg_name)
        log.warn(msgs['missing opt'] % pkg_name +
                 msgs['opt suffix'])
        return
    if not version:
        return
    try:
        have_version = version_getter(pkg_name)
    except AttributeError:
        raise RuntimeError('Cannot find version for %s' % pkg_name)
    if checker(have_version) < checker(version):
        if optional:
            log.warn(msgs['version too old'] + msgs['opt suffix'],
                     have_version,
                     pkg_name,
                     version)
        else:
            raise RuntimeError(msgs['version too old'],
                               have_version,
                               pkg_name,
                               version)


def have_good_cython():
    try:
        from Cython.Compiler.Version import version
    except ImportError:
        return False
    return LooseVersion(version) >= LooseVersion(CYTHON_MIN_VERSION)


def generate_a_pyrex_source(self, base, ext_name, source, extension):
    ''' Monkey patch for numpy build_src.build_src method

    Uses Cython instead of Pyrex.
    '''
    good_cython = have_good_cython()
    if self.inplace or not good_cython:
        target_dir = dirname(base)
    else:
        target_dir = appendpath(self.build_src, dirname(base))
    target_file = pjoin(target_dir, ext_name + '.c')
    depends = [source] + extension.depends
<<<<<<< HEAD
    # add distribution (package-wide) include directories, in order to
    # pick up needed .pxd files for cython compilation
    incl_dirs = extension.include_dirs[:]
    dist_incl_dirs = self.distribution.include_dirs
    if not dist_incl_dirs is None:
        incl_dirs += dist_incl_dirs
    if self.force or newer_group(depends, target_file, 'newer'):
        import Cython.Compiler.Main
        log.info("cythonc:> %s" % (target_file))
        self.mkpath(target_dir)
        options = Cython.Compiler.Main.CompilationOptions(
            defaults=Cython.Compiler.Main.default_options,
            include_path=incl_dirs,
            output_file=target_file)
        cython_result = Cython.Compiler.Main.compile(source,
                                                   options=options)
        if cython_result.num_errors != 0:
            raise DistutilsError("%d errors while compiling %r with Cython" \
                  % (cython_result.num_errors, source))
    return target_file
=======
    sources_changed = newer_group(depends, target_file, 'newer') 
    if self.force or sources_changed:
        if good_cython:
            # add distribution (package-wide) include directories, in order
            # to pick up needed .pxd files for cython compilation
            incl_dirs = extension.include_dirs[:]
            dist_incl_dirs = self.distribution.include_dirs
            if not dist_incl_dirs is None:
                incl_dirs += dist_incl_dirs
            import Cython.Compiler.Main
            log.info("cythonc:> %s" % (target_file))
            self.mkpath(target_dir)
            options = Cython.Compiler.Main.CompilationOptions(
                defaults=Cython.Compiler.Main.default_options,
                include_path=incl_dirs,
                output_file=target_file)
            cython_result = Cython.Compiler.Main.compile(source,
                                                       options=options)
            if cython_result.num_errors != 0:
                raise DistutilsError("%d errors while compiling "
                                     "%r with Cython"
                                     % (cython_result.num_errors, source))
        elif sources_changed and os.path.isfile(target_file):
            raise DistutilsError("Cython >=%s required for compiling %r"
                                 " because sources (%s) have changed" %
                                 (CYTHON_MIN_VERSION, source, ','.join(depends)))
        else:
            raise DistutilsError("Cython >=%s required for compiling %r"
                                 " but not available" %
                                 (CYTHON_MIN_VERSION, source))
    return target_file
>>>>>>> 9822d63c
<|MERGE_RESOLUTION|>--- conflicted
+++ resolved
@@ -298,28 +298,6 @@
         target_dir = appendpath(self.build_src, dirname(base))
     target_file = pjoin(target_dir, ext_name + '.c')
     depends = [source] + extension.depends
-<<<<<<< HEAD
-    # add distribution (package-wide) include directories, in order to
-    # pick up needed .pxd files for cython compilation
-    incl_dirs = extension.include_dirs[:]
-    dist_incl_dirs = self.distribution.include_dirs
-    if not dist_incl_dirs is None:
-        incl_dirs += dist_incl_dirs
-    if self.force or newer_group(depends, target_file, 'newer'):
-        import Cython.Compiler.Main
-        log.info("cythonc:> %s" % (target_file))
-        self.mkpath(target_dir)
-        options = Cython.Compiler.Main.CompilationOptions(
-            defaults=Cython.Compiler.Main.default_options,
-            include_path=incl_dirs,
-            output_file=target_file)
-        cython_result = Cython.Compiler.Main.compile(source,
-                                                   options=options)
-        if cython_result.num_errors != 0:
-            raise DistutilsError("%d errors while compiling %r with Cython" \
-                  % (cython_result.num_errors, source))
-    return target_file
-=======
     sources_changed = newer_group(depends, target_file, 'newer') 
     if self.force or sources_changed:
         if good_cython:
@@ -350,5 +328,4 @@
             raise DistutilsError("Cython >=%s required for compiling %r"
                                  " but not available" %
                                  (CYTHON_MIN_VERSION, source))
-    return target_file
->>>>>>> 9822d63c
+    return target_file