--- conflicted
+++ resolved
@@ -1,9 +1,5 @@
 import numpy as np
-<<<<<<< HEAD
 from numpy.random import rand,randn
-=======
-from numpy.random import rand, randn
->>>>>>> caefd4ca
 
 import nipy.neurospin.graph.graph as fg
 import nipy.neurospin.graph.field as ff
