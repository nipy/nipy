--- conflicted
+++ resolved
@@ -277,12 +277,11 @@
     ----------
     x: 2D array instance,
        the input matrix
-
-<<<<<<< HEAD
-=======
+    
     Returns
     -------
     wg: WeightedGraph instance
+    
     """
     if x.shape[0]!=x.shape[1]:
         raise ValueError, "the input coo_matrix is not square"
@@ -293,7 +292,6 @@
     return wg
 
     
->>>>>>> 4d2899fa
 class WeightedGraph(Graph):
     """
     This is the basic weighted, directed graph class implemented in fff 
