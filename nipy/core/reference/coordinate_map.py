--- conflicted
+++ resolved
@@ -558,13 +558,8 @@
                              'affine matrix shape')
         # Test that it is actually an affine mapping in homogeneous
         # form
-<<<<<<< HEAD
-        bottom_row = np.array([0]*self.ndims[0] + [1.], dtype=dtype)
-        if not np.all(affine[-1] == bottom_row):
-=======
         bottom_row = np.array([0] * self.ndims[0] + [1])
         if not np.allclose(affine[-1].astype(float), bottom_row):
->>>>>>> 181ea059
             raise ValueError('the homogeneous transform should have bottom=' + \
                              f'row {repr(bottom_row)}' + ' but it has bottom=' \
                              + f'row {repr(affine[-1])}')
