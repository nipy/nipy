# emacs: -*- mode: python; py-indent-offset: 4; indent-tabs-mode: nil -*-
# vi: set ft=python sts=4 ts=4 sw=4 et:
"""
This module describes two types of *mappings*:

* CoordinateMap: a general function from a domain to a range, with a possible
  inverse function;
* AffineTransform: an affine function from a domain to a range, not
  necessarily of the same dimension, hence not always invertible.

Each of these objects is meant to encapsulate a tuple of (domain, range,
function).  Each of the mapping objects contain all the details about their
domain CoordinateSystem, their range CoordinateSystem and the mapping between
them.

Common API
----------

They are separate classes, neither one inheriting from the other.
They do, however, share some parts of an API, each having methods:

* renamed_domain : rename on the coordinates of the domain (returns a new
  mapping)

* renamed_range : rename the coordinates of the range (returns a new mapping)

* reordered_domain : reorder the coordinates of the domain (returns a new
  mapping)

* reordered_range : reorder the coordinates of the range (returns a new
  mapping)

* inverse : when appropriate, return the inverse *mapping*

These methods are implemented by module level functions of the same name.

They also share some attributes:

* ndims : the dimensions of the domain and range, respectively

* function_domain : CoordinateSystem describing the domain

* function_range : CoordinateSystem describing the range

Operations on mappings (module level functions)
-----------------------------------------------

* compose : Take a sequence of mappings (either CoordinateMaps or
  AffineTransforms) and return their composition. If they are all
  AffineTransforms, an AffineTransform is returned. This checks to ensure that
  domains and ranges of the various mappings agree.
* product : Take a sequence of mappings (either CoordinateMaps or
  AffineTransforms) and return a new mapping that has domain and range given by
  the concatenation of their domains and ranges, and the mapping simply
  concatenates the output of each of the individual mappings. If they are all
  AffineTransforms, an AffineTransform is returned. If they are all
  AffineTransforms that are in fact linear (i.e. origin=0) then can is
  represented as a block matrix with the size of the blocks determined by
* concat : Take a mapping and prepend a coordinate to its domain and
  range.  For mapping ``m``, this is the same as
  ``product(AffineTransform.identity('concat'), m)``
"""

import warnings

import numpy as np
import numpy.linalg as npl
from nibabel import io_orientation
from nibabel.affines import from_matvec, to_matvec

# Legacy repr printing from numpy.
from .coordinate_system import CoordinateSystem, is_coordsys, safe_dtype
from .coordinate_system import product as coordsys_product

# shorthand
CS = CoordinateSystem

# Tolerance for small values in affine
TINY = 1e-5


class CoordinateMap:
    """A set of domain and range CoordinateSystems and a function between them.

    For example, the function may represent the mapping of a voxel (the
    domain of the function) to real space (the range).  The function may
    be an affine or non-affine transformation.

    Attributes
    ----------
    function_domain : :class:`CoordinateSystem` instance
       The input coordinate system.
    function_range : :class:`CoordinateSystem` instance
       The output coordinate system.
    function : callable
       A callable that maps the function_domain to the function_range.
    inverse_function : None or callable
       A callable that maps the function_range to the function_domain.
       Not all functions have an inverse, in which case inverse_function
       is None.

    Examples
    --------
    >>> function_domain = CoordinateSystem('ijk', 'voxels')
    >>> function_range = CoordinateSystem('xyz', 'world')
    >>> mni_orig = np.array([-90.0, -126.0, -72.0])
    >>> function = lambda x: x + mni_orig
    >>> inv_function = lambda x: x - mni_orig
    >>> cm = CoordinateMap(function_domain, function_range, function, inv_function)

    Map the first 3 voxel coordinates, along the x-axis, to mni space:

    >>> x = np.array([[0,0,0], [1,0,0], [2,0,0]])
    >>> cm.function(x)
    array([[ -90., -126.,  -72.],
           [ -89., -126.,  -72.],
           [ -88., -126.,  -72.]])

    >>> x = CoordinateSystem('x')
    >>> y = CoordinateSystem('y')
    >>> m = CoordinateMap(x, y, np.exp, np.log)
    >>> m
    CoordinateMap(
       function_domain=CoordinateSystem(coord_names=('x',), name='', coord_dtype=float64),
       function_range=CoordinateSystem(coord_names=('y',), name='', coord_dtype=float64),
       function=<ufunc 'exp'>,
       inverse_function=<ufunc 'log'>
      )
    >>> m.inverse()
    CoordinateMap(
       function_domain=CoordinateSystem(coord_names=('y',), name='', coord_dtype=float64),
       function_range=CoordinateSystem(coord_names=('x',), name='', coord_dtype=float64),
       function=<ufunc 'log'>,
       inverse_function=<ufunc 'exp'>
      )
    """
    _doc = {}
    function = np.exp
    _doc['function'] = 'The function from function_domain to function_range.'

    function_domain = CoordinateSystem('x')
    _doc['function_domain'] = 'The domain of the function, a CoordinateSystem.'

    function_range = CoordinateSystem('y')
    _doc['function_range'] = 'The range of the function, a CoordinateSystem.'

    inverse_function = np.log
    _doc['inverse_function'] = 'The inverse function from function_range ' \
                               'to function_domain, if supplied.'

    ndims = (1,1)
    _doc['ndims'] = 'Number of dimensions of domain and range, respectively.'

    def __init__(self, function_domain,
                 function_range,
                 function,
                 inverse_function=None):
        """Create a CoordinateMap given function, domain and range.

        Parameters
        ----------
        function_domain : :class:`CoordinateSystem`
           The input coordinate system.
        function_range : :class:`CoordinateSystem`
           The output coordinate system
        function : callable
           The function between function_domain and function_range.  It
           should be a callable that accepts arrays of shape (N,
           function_domain.ndim) and returns arrays of shape (N,
           function_range.ndim), where N is the number of points for
           transformation.
        inverse_function : None or callable, optional
           The optional inverse of function, with the intention being
           ``x = inverse_function(function(x))``.  If the function is
           affine and invertible, then this is true for all x.  The
           default is None

        Returns
        -------
        coordmap : CoordinateMap
        """
        # These attrs define the structure of the coordmap.
        if not is_coordsys(function_domain):
            function_domain = CoordinateSystem(function_domain)
        self.function_domain = function_domain
        if not is_coordsys(function_range):
            function_range = CoordinateSystem(function_range)
        self.function_range = function_range
        self.function = function
        self.inverse_function = inverse_function
        self.ndims = (function_domain.ndim, function_range.ndim)
        if not callable(function):
            raise ValueError('The function must be callable.')
        if inverse_function is not None:
            if not callable(inverse_function):
                raise ValueError('The inverse_function must be callable.')
        self._checkfunction()

    # All attributes are read only

    def __setattr__(self, key, value):
        if key in self.__dict__:
            raise AttributeError(f'the value of {key} has already been '
                                 'set and all attributes are '
                                 'read-only')
        object.__setattr__(self, key, value)

    ###################################################################
    #
    # Properties
    #
    ###################################################################


    ###################################################################
    #
    # Methods
    #
    ###################################################################

    def reordered_domain(self, order=None):
        """
        Create a new CoordinateMap with the coordinates of function_domain reordered.
        Default behaviour is to reverse the order of the coordinates.

        Parameters
        ----------
        order : sequence
           Order to use, defaults to reverse. The elements can be
           integers, strings or 2-tuples of strings.  If they are
           strings, they should be in
           mapping.function_domain.coord_names.

        Returns
        -------
        newmapping : CoordinateMap
           A new CoordinateMap with the coordinates of function_domain
           reordered.

        Examples
        --------
        >>> input_cs = CoordinateSystem('ijk')
        >>> output_cs = CoordinateSystem('xyz')
        >>> cm = CoordinateMap(input_cs, output_cs, lambda x:x+1)
        >>> cm.reordered_domain('ikj').function_domain
        CoordinateSystem(coord_names=('i', 'k', 'j'), name='', coord_dtype=float64)
        """
        return reordered_domain(self, order)

    def reordered_range(self, order=None):
        """ Nnew CoordinateMap with function_range reordered.

        Defaults to reversing the coordinates of function_range.

        Parameters
        ----------
        order : sequence
           Order to use, defaults to reverse. The elements can be
           integers, strings or 2-tuples of strings.  If they are
           strings, they should be in
           mapping.function_range.coord_names.

        Returns
        -------
        newmapping : CoordinateMap
           A new CoordinateMap with the coordinates of function_range
           reordered.

        Examples
        --------
        >>> input_cs = CoordinateSystem('ijk')
        >>> output_cs = CoordinateSystem('xyz')
        >>> cm = CoordinateMap(input_cs, output_cs, lambda x:x+1)
        >>> cm.reordered_range('xzy').function_range
        CoordinateSystem(coord_names=('x', 'z', 'y'), name='', coord_dtype=float64)
        >>> cm.reordered_range([0,2,1]).function_range.coord_names
        ('x', 'z', 'y')

        >>> newcm = cm.reordered_range('yzx')
        >>> newcm.function_range.coord_names
        ('y', 'z', 'x')
        """
        return reordered_range(self, order)

    def renamed_domain(self, newnames, name=''):
        """ New CoordinateMap with function_domain renamed

        Parameters
        ----------
        newnames : dict
           A dictionary whose keys are integers or are in
           mapping.function_domain.coord_names and whose values are the
           new names.

        Returns
        -------
        newmaping : CoordinateMap
           A new CoordinateMap with renamed function_domain.

        Examples
        --------
        >>> domain = CoordinateSystem('ijk')
        >>> range = CoordinateSystem('xyz')
        >>> cm = CoordinateMap(domain, range, lambda x:x+1)

        >>> new_cm = cm.renamed_domain({'i':'phase','k':'freq','j':'slice'})
        >>> new_cm.function_domain
        CoordinateSystem(coord_names=('phase', 'slice', 'freq'), name='', coord_dtype=float64)

        >>> new_cm = cm.renamed_domain({'i':'phase','k':'freq','l':'slice'})
        Traceback (most recent call last):
           ...
        ValueError: no domain coordinate named l
        """
        return renamed_domain(self, newnames)

    def renamed_range(self, newnames, name=''):
        """ New CoordinateMap with function_domain renamed

        Parameters
        ----------
        newnames : dict
           A dictionary whose keys are integers or are in
           mapping.function_range.coord_names and whose values are the
           new names.

        Returns
        -------
        newmapping : CoordinateMap
           A new CoordinateMap with renamed function_range.

        Examples
        --------
        >>> domain = CoordinateSystem('ijk')
        >>> range = CoordinateSystem('xyz')
        >>> cm = CoordinateMap(domain, range, lambda x:x+1)

        >>> new_cm = cm.renamed_range({'x':'u'})
        >>> new_cm.function_range
        CoordinateSystem(coord_names=('u', 'y', 'z'), name='', coord_dtype=float64)

        >>> new_cm = cm.renamed_range({'w':'u'})
        Traceback (most recent call last):
           ...
        ValueError: no range coordinate named w
        """
        return renamed_range(self, newnames)

    def inverse(self):
        """ New CoordinateMap with the functions reversed
        """
        if self.inverse_function is None:
            return None
        return CoordinateMap(self.function_range,
                             self.function_domain,
                             self.inverse_function,
                             inverse_function=self.function)

    def __call__(self, x):
        """ Return mapping evaluated at x

        Also, check x and the return value of self.function for
        compatibility with function_domain and function_range coordinate
        systems respectively.

        Parameters
        ----------
        x : array-like
           Values in domain coordinate system space that will be mapped
           to the range coordinate system space, using ``self.mapping``.
           The last dimension of the array is the coordinate dimension.
           Thus `x` can be any array that can be reshaped to (N,
           self.function_domain.ndim), and that matches
           self.function_domain dtype.

        Returns
        -------
        y : array
           Values in range coordinate system space.  If input `x` was
           shape S + (self.function_domain.ndim) (where S is a tuple of
           int and can be ()) - then the output `y` will be shape S +
           (self.function_range.ndim)

        Examples
        --------
        >>> input_cs = CoordinateSystem('ijk')
        >>> output_cs = CoordinateSystem('xyz')
        >>> function = lambda x:x+1
        >>> inverse = lambda x:x-1
        >>> cm = CoordinateMap(input_cs, output_cs, function, inverse)
        >>> cm([2., 3., 4.])
        array([ 3.,  4.,  5.])
        >>> cmi = cm.inverse()
        >>> cmi([2., 6. ,12.])
        array([ 1.,  5., 11.])
        """
        x = np.asanyarray(x)
        out_shape = (self.function_range.ndim,)
        if x.ndim > 1:
            out_shape = x.shape[:-1] + out_shape
        in_vals = self.function_domain._checked_values(x)
        out_vals = self.function(in_vals)
        final_vals = self.function_range._checked_values(out_vals)
        return final_vals.reshape(out_shape)

    def __copy__(self):
        """ Create a copy of the coordmap.

        Returns
        -------
        coordmap : CoordinateMap
        """
        return CoordinateMap(self.function_domain,
                             self.function_range,
                             self.function,
                             inverse_function=self.inverse_function)

    ###################################################################
    #
    # Private methods
    #
    ###################################################################

    def __repr__(self):
        if self.inverse_function is None:
            return f"CoordinateMap(\n   function_domain={self.function_domain},\n   function_range={self.function_range},\n   function={repr(self.function)}\n  )"
        else:
            return f"CoordinateMap(\n   function_domain={self.function_domain},\n   function_range={self.function_range},\n   function={repr(self.function)},\n   inverse_function={repr(self.inverse_function)}\n  )"


    def _checkfunction(self):
        """Verify that the domain and range of self.function work
        can be used for calling self.function.

        We do this by passing something that should work, through __call__
        """
        inp = np.zeros((10, self.ndims[0]),
                       dtype=self.function_domain.coord_dtype)
        out = self(inp)

    def __eq__(self, other):
        return ((isinstance(other, self.__class__) or
                 isinstance(self, other.__class__))
                and (self.function == other.function)
                and (self.function_domain ==
                     other.function_domain)
                and (self.function_range ==
                     other.function_range)
                and (self.inverse_function ==
                     other.inverse_function))

    def __ne__(self, other):
        return not self.__eq__(other)

    def similar_to(self, other):
        """ Does `other` have similar coordinate systems and same mappings?

        A "similar" coordinate system is one with the same coordinate names and
        data dtype, but ignoring the coordinate system name.
        """
        return (isinstance(other, self.__class__)
                and (self.function == other.function)
                and (self.function_domain.similar_to(other.function_domain))
                and (self.function_range.similar_to(other.function_range))
                and (self.inverse_function == other.inverse_function))


class AffineTransform:
    """ Class for affine transformation from domain to a range

    This class has an affine attribute, which is a matrix representing
    the affine transformation in homogeneous coordinates.  This matrix
    is used to evaluate the function, rather than having an explicit
    function (as is the case for a CoordinateMap).

    Examples
    --------
    >>> inp_cs = CoordinateSystem('ijk')
    >>> out_cs = CoordinateSystem('xyz')
    >>> cm = AffineTransform(inp_cs, out_cs, np.diag([1, 2, 3, 1]))
    >>> cm
    AffineTransform(
       function_domain=CoordinateSystem(coord_names=('i', 'j', 'k'), name='', coord_dtype=float64),
       function_range=CoordinateSystem(coord_names=('x', 'y', 'z'), name='', coord_dtype=float64),
       affine=array([[ 1.,  0.,  0.,  0.],
                     [ 0.,  2.,  0.,  0.],
                     [ 0.,  0.,  3.,  0.],
                     [ 0.,  0.,  0.,  1.]])
    )

    >>> cm.affine
    array([[ 1.,  0.,  0.,  0.],
           [ 0.,  2.,  0.,  0.],
           [ 0.,  0.,  3.,  0.],
           [ 0.,  0.,  0.,  1.]])
    >>> cm([1,1,1])
    array([ 1.,  2.,  3.])
    >>> icm = cm.inverse()
    >>> icm([1,2,3])
    array([ 1.,  1.,  1.])
    """

    _doc = {}
    affine = np.diag([3,4,5,1])
    _doc['affine'] = 'The matrix representing an affine transformation ' \
                       'homogeneous form.'

    function_domain = CoordinateSystem('x')
    _doc['function_domain'] = 'The domain of the affine transformation, ' \
                              'a CoordinateSystem.'

    function_range = CoordinateSystem('y')
    _doc['function_range'] = 'The range of the affine transformation, ' \
                             'a CoordinateSystem.'

    ndims = (3,3)
    _doc['ndims'] = 'Number of dimensions of domain and range, respectively.'

    def __init__(self, function_domain, function_range, affine):
        """ Initialize AffineTransform

        Parameters
        ----------
        function_domain : :class:`CoordinateSystem`
           input coordinates
        function_range : :class:`CoordinateSystem`
           output coordinates
        affine : array-like
           affine homogeneous coordinate matrix

        Notes
        -----
        The dtype of the resulting matrix is determined by finding a
        safe typecast for the function_domain, function_range and affine.
        """
        if not is_coordsys(function_domain):
            function_domain = CoordinateSystem(function_domain)
        if not is_coordsys(function_range):
            function_range = CoordinateSystem(function_range)
        affine = np.asarray(affine)
        dtype = safe_dtype(affine.dtype,
                           function_domain.coord_dtype,
                           function_range.coord_dtype)
        inaxes = function_domain.coord_names
        outaxes = function_range.coord_names
        self.function_domain = CoordinateSystem(inaxes,
                                                function_domain.name,
                                                dtype)

        self.function_range = CoordinateSystem(outaxes,
                                               function_range.name,
                                               dtype)
        self.ndims = (self.function_domain.ndim,
                      self.function_range.ndim)
        affine = np.asarray(affine, dtype=dtype)
        if affine.shape != (self.ndims[1]+1, self.ndims[0]+1):
            raise ValueError('coordinate lengths do not match '
                             'affine matrix shape')
        # Test that it is actually an affine mapping in homogeneous
        # form
<<<<<<< HEAD
        bottom_row = np.array([0]*self.ndims[0] + [1])
        if not np.all(affine[-1] == bottom_row):
            raise ValueError('the homogeneous transform should have bottom='
                             f'row {bottom_row!r}')
=======
        bottom_row = np.array([0] * self.ndims[0] + [1])
        if not np.allclose(affine[-1].astype(float), bottom_row):
            raise ValueError('the homogeneous transform should have bottom=' + \
                             f'row {repr(bottom_row)}')
>>>>>>> ec38c64c
        self.affine = affine

    ###################################################################
    #
    # Properties
    #
    ###################################################################

    def inverse(self, preserve_dtype=False):
        """ Return coordinate map with inverse affine transform or None

        Parameters
        ----------
        preserve_dtype : bool
            If False, return affine mapping from inverting the ``affine``.  The
            domain / range dtypes for the inverse may then change as a function
            of the dtype of the inverted ``affine``.  If True, try to invert our
            ``affine``, and see if it can be cast to the needed data type, which
            is ``self.function_domain.coord_dtype``.  We need this dtype in
            order for the inverse to preserve the coordinate system dtypes.

        Returns
        -------
        aff_cm_inv : ``AffineTransform`` instance or None
            ``AffineTransform`` mapping from the *range* of input `self` to the
            *domain* of input `self` - the inverse of `self`.  If
            ``self.affine`` was not invertible return None.  If `preserve_dtype`
            is True, and the inverse of ``self.affine`` cannot be cast to
            ``self.function_domain.coord_dtype``, then return None.  Otherwise
            return ``AffineTransform`` inverse mapping.  If `preserve_dtype` is
            False, the domain / range dtypes of the return inverse may well be
            different from those of the input `self`.

        Examples
        --------
        >>> input_cs = CoordinateSystem('ijk', coord_dtype=np.int_)
        >>> output_cs = CoordinateSystem('xyz', coord_dtype=np.int_)
        >>> affine = np.array([[1,0,0,1],
        ...                    [0,1,0,1],
        ...                    [0,0,1,1],
        ...                    [0,0,0,1]])
        >>> affine_transform = AffineTransform(input_cs, output_cs, affine)
        >>> affine_transform([2,3,4]) #doctest: +FIX
        array([3, 4, 5])

        The inverse transform, by default, generates a floating point inverse
        matrix and therefore floating point output:

        >>> affine_transform_inv = affine_transform.inverse()
        >>> affine_transform_inv([2, 6, 12])
        array([  1.,   5.,  11.])

        You can force it to preserve the coordinate system dtype with the
        `preserve_dtype` flag:

        >>> at_inv_preserved = affine_transform.inverse(preserve_dtype=True)
        >>> at_inv_preserved([2, 6, 12]) #doctest: +FIX
        array([  1,   5,  11])

        If you `preserve_dtype`, and there is no inverse affine preserving the
        dtype, the inverse is None:

        >>> affine2 = affine.copy()
        >>> affine2[0, 0] = 2 # now inverse can't be integer
        >>> aff_t = AffineTransform(input_cs, output_cs, affine2)
        >>> aff_t.inverse(preserve_dtype=True) is None
        True
        """
        aff_dt = self.function_range.coord_dtype
        try:
            m_inv = npl.inv(self.affine)
        except npl.LinAlgError:
            return None
        except TypeError:
            # Try using sympy for the inverse.  This might be needed for sympy
            # symbols in the affine, or Float128, or complex numbers.
            from sympy import Matrix, matrix2numpy
            sym_inv = Matrix(self.affine).inv()
            m_inv = matrix2numpy(sym_inv).astype(aff_dt)
        else: # linalg inverse succeeded
            # Do we need a specific dtype?  Can we cast to this dtype?
            if preserve_dtype and aff_dt != np.object_:
                m_inv_orig = m_inv
                m_inv = m_inv.astype(aff_dt)
                if not np.allclose(m_inv_orig, m_inv):
                    return None
        return AffineTransform(self.function_range,
                               self.function_domain,
                               m_inv)

    ###################################################################
    #
    # Helper constructors
    #
    ###################################################################

    @staticmethod
    def from_params(innames, outnames, params, domain_name='',
                    range_name=''):
        """ Create `AffineTransform` from `innames` and `outnames`

        Parameters
        ----------
        innames : sequence of str or str
           The names of the axes of the domain.  If str, then names
           given by ``list(innames)``
        outnames : sequence of str or str
           The names of the axes of the range. If str, then names
           given by ``list(outnames)``
        params : AffineTransform, array or (array, array)
           An affine function between the domain and range.
           This can be represented either by a single
           ndarray (which is interpreted as the representation of the
           function in homogeneous coordinates) or an (A,b) tuple.
        domain_name : str, optional
           Name of domain CoordinateSystem
        range_name : str, optional
           Name of range CoordinateSystem

        Returns
        -------
        aff : ``AffineTransform``

        Notes
        -----
        :Precondition: ``len(shape) == len(names)``
        :Raises ValueError: ``if len(shape) != len(names)``
        """
        if type(params) == type(()):
            A, b = params
            params = from_matvec(A, b)
        ndim = (len(innames) + 1, len(outnames) + 1)
        if params.shape != ndim[::-1]:
            raise ValueError('shape and number of axis names do not agree')
        function_domain = CoordinateSystem(innames, domain_name)
        function_range = CoordinateSystem(outnames, range_name)
        return AffineTransform(function_domain, function_range, params)

    @staticmethod
    def from_start_step(innames, outnames, start, step, domain_name='',
                        range_name=''):
        """ New `AffineTransform` from names, start and step.

        Parameters
        ----------
        innames : sequence of str or str
           The names of the axes of the domain.  If str, then names
           given by ``list(innames)``
        outnames : sequence of str or str
           The names of the axes of the range. If str, then names
           given by ``list(outnames)``
        start : sequence of float
           Start vector used in constructing affine transformation
        step : sequence of float
           Step vector used in constructing affine transformation
        domain_name : str, optional
           Name of domain CoordinateSystem
        range_name : str, optional
           Name of range CoordinateSystem

        Returns
        -------
        cm : `CoordinateMap`

        Examples
        --------
        >>> cm = AffineTransform.from_start_step('ijk', 'xyz', [1, 2, 3], [4, 5, 6])
        >>> cm.affine
        array([[ 4.,  0.,  0.,  1.],
               [ 0.,  5.,  0.,  2.],
               [ 0.,  0.,  6.,  3.],
               [ 0.,  0.,  0.,  1.]])

        Notes
        -----
        ``len(names) == len(start) == len(step)``
        """
        ndim = len(innames)
        if len(outnames) != ndim:
            raise ValueError('len(innames) != len(outnames)')
        return AffineTransform.from_params(innames,
                                           outnames,
                                           (np.diag(step), start),
                                           domain_name=domain_name,
                                           range_name=range_name)

    @staticmethod
    def identity(coord_names, name=''):
        """ Return an identity coordmap of the given shape

        Parameters
        ----------
        coord_names : sequence of str or str
           The names of the axes of the domain.  If str, then names
           given by ``list(coord_names)``
        name : str, optional
           Name of origin of coordinate system

        Returns
        -------
        cm : `CoordinateMap`
           ``CoordinateMap`` with ``CoordinateSystem`` domain and an
           identity transform, with identical domain and range.

        Examples
        --------
        >>> cm = AffineTransform.identity('ijk', 'somewhere')
        >>> cm.affine
        array([[ 1.,  0.,  0.,  0.],
               [ 0.,  1.,  0.,  0.],
               [ 0.,  0.,  1.,  0.],
               [ 0.,  0.,  0.,  1.]])
        >>> cm.function_domain
        CoordinateSystem(coord_names=('i', 'j', 'k'), name='somewhere', coord_dtype=float64)
        >>> cm.function_range
        CoordinateSystem(coord_names=('i', 'j', 'k'), name='somewhere', coord_dtype=float64)
        """
        return AffineTransform.from_start_step(coord_names, coord_names, [0]*len(coord_names),
                                      [1]*len(coord_names), name, name)


    ###################################################################
    #
    # Methods
    #
    ###################################################################

    def reordered_domain(self, order=None):
        """ New AffineTransform with function_domain reordered

        Default behaviour is to reverse the order of the coordinates.

        Parameters
        ----------
        order : sequence
           Order to use, defaults to reverse. The elements can be
           integers, strings or 2-tuples of strings.  If they are
           strings, they should be in
           mapping.function_domain.coord_names.

        Returns
        -------
        newmapping :AffineTransform
           A new AffineTransform with the coordinates of function_domain
           reordered.

        Examples
        --------
        >>> input_cs = CoordinateSystem('ijk')
        >>> output_cs = CoordinateSystem('xyz')
        >>> cm = AffineTransform(input_cs, output_cs, np.identity(4))
        >>> cm.reordered_domain('ikj').function_domain
        CoordinateSystem(coord_names=('i', 'k', 'j'), name='', coord_dtype=float64)
        """

        return reordered_domain(self, order)

    def reordered_range(self, order=None):
        """ New AffineTransform with function_range reordered

        Defaults to reversing the coordinates of function_range.

        Parameters
        ----------
        order : sequence
           Order to use, defaults to reverse. The elements can be
           integers, strings or 2-tuples of strings.  If they are
           strings, they should be in
           mapping.function_range.coord_names.

        Returns
        -------
        newmapping : AffineTransform
           A new AffineTransform with the coordinates of function_range
           reordered.

        Examples
        --------
        >>> input_cs = CoordinateSystem('ijk')
        >>> output_cs = CoordinateSystem('xyz')
        >>> cm = AffineTransform(input_cs, output_cs, np.identity(4))
        >>> cm.reordered_range('xzy').function_range
        CoordinateSystem(coord_names=('x', 'z', 'y'), name='', coord_dtype=float64)
        >>> cm.reordered_range([0,2,1]).function_range.coord_names
        ('x', 'z', 'y')

        >>> newcm = cm.reordered_range('yzx')
        >>> newcm.function_range.coord_names
        ('y', 'z', 'x')
        """
        return reordered_range(self, order)

    def renamed_domain(self, newnames, name=''):
        """ New AffineTransform with function_domain renamed

        Parameters
        ----------
        newnames : dict
           A dictionary whose keys are integers or are in
           mapping.function_domain.coord_names and whose values are the
           new names.

        Returns
        -------
        newmapping : AffineTransform
           A new AffineTransform with renamed function_domain.

        Examples
        --------
        >>> affine_domain = CoordinateSystem('ijk')
        >>> affine_range = CoordinateSystem('xyz')
        >>> affine_matrix = np.identity(4)
        >>> affine_mapping = AffineTransform(affine_domain, affine_range, affine_matrix)

        >>> new_affine_mapping = affine_mapping.renamed_domain({'i':'phase','k':'freq','j':'slice'})
        >>> new_affine_mapping.function_domain
        CoordinateSystem(coord_names=('phase', 'slice', 'freq'), name='', coord_dtype=float64)

        >>> new_affine_mapping = affine_mapping.renamed_domain({'i':'phase','k':'freq','l':'slice'})
        Traceback (most recent call last):
           ...
        ValueError: no domain coordinate named l
        """
        return renamed_domain(self, newnames)

    def renamed_range(self, newnames, name=''):
        """ New AffineTransform with renamed function_domain

        Parameters
        ----------
        newnames : dict
           A dictionary whose keys are integers or are in
           mapping.function_range.coord_names and whose values are the
           new names.

        Returns
        -------
        newmapping : AffineTransform
           A new AffineTransform with renamed function_range.

        Examples
        --------
        >>> affine_domain = CoordinateSystem('ijk')
        >>> affine_range = CoordinateSystem('xyz')
        >>> affine_matrix = np.identity(4)
        >>> affine_mapping = AffineTransform(affine_domain, affine_range, affine_matrix)

        >>> new_affine_mapping = affine_mapping.renamed_range({'x':'u'})
        >>> new_affine_mapping.function_range
        CoordinateSystem(coord_names=('u', 'y', 'z'), name='', coord_dtype=float64)

        >>> new_affine_mapping = affine_mapping.renamed_range({'w':'u'})
        Traceback (most recent call last):
           ...
        ValueError: no range coordinate named w
        """
        return renamed_range(self, newnames)

    def __call__(self, x):
        """Return mapping evaluated at x

        Parameters
        ----------
        x : array-like
           Values in domain coordinate system space that will be mapped
           to the range coordinate system space, using the homogeneous
           transform matrix self.affine.  The last dimension of the
           array is the coordinate dimension.  Thus `x` can be any array
           that can be reshaped to (N, self.function_domain.ndim), and
           that matches self.function_domain dtype.


        Returns
        -------
        y : array
           Values in range coordinate system space. If input `x` was
           shape S + (self.function_domain.ndim) (where S is a tuple of
           int and can be ()) - then the output `y` will be shape S +
           (self.function_range.ndim)

        Examples
        --------
        >>> input_cs = CoordinateSystem('ijk', coord_dtype=np.int_)
        >>> output_cs = CoordinateSystem('xyz', coord_dtype=np.int_)
        >>> affine = np.array([[1,0,0,1],
        ...                    [0,1,0,1],
        ...                    [0,0,1,1],
        ...                    [0,0,0,1]])
        >>> affine_transform = AffineTransform(input_cs, output_cs, affine)
        >>> affine_transform([2,3,4]) #doctest: +FIX
        array([3, 4, 5])
        """
        x = np.asanyarray(x)
        out_shape = (self.function_range.ndim,)
        if x.ndim > 1:
            out_shape = x.shape[:-1] + out_shape
        in_vals = self.function_domain._checked_values(x)
        A, b = to_matvec(self.affine)
        out_vals = np.dot(in_vals, A.T) + b[np.newaxis,:]
        final_vals = self.function_range._checked_values(out_vals)
        return final_vals.reshape(out_shape)

    ###################################################################
    #
    # Private methods
    #
    ###################################################################

    def __copy__(self):
        """ Create a copy of the AffineTransform.

        Returns
        -------
        affine_transform : AffineTransform

        Examples
        --------
        >>> import copy
        >>> cm = AffineTransform(CoordinateSystem('ijk'), CoordinateSystem('xyz'), np.eye(4))
        >>> cm_copy = copy.copy(cm)
        >>> cm is cm_copy
        False

        Note that the matrix (affine) is not a pointer to the
        same data, it's a full independent copy

        >>> cm.affine[0,0] = 2.0
        >>> cm_copy.affine[0,0]
        1.0
        """
        return AffineTransform(self.function_domain,
                               self.function_range,
                               self.affine.copy())

    def __repr__(self):
        return ("AffineTransform(\n"
                "   function_domain={},\n"
                "   function_range={},\n"
                "   affine={}\n)".format(self.function_domain,
                 self.function_range,
                 '\n          '.join(repr(self.affine).split('\n'))))

    def __eq__(self, other):
        # Must be subclasses
        if not (isinstance(other, self.__class__) or
                isinstance(self, other.__class__)):
            return False
        if np.any(self.affine - other.affine): # for objects
            if not np.allclose(self.affine, other.affine): # for numerical
                return False
        if not self.function_domain == other.function_domain:
            return False
        return self.function_range == other.function_range

    def __ne__(self, other):
        return not self.__eq__(other)

    def similar_to(self, other):
        """ Does `other` have similar coordinate systems and same mappings?

        A "similar" coordinate system is one with the same coordinate names and
        data dtype, but ignoring the coordinate system name.
        """
        return (isinstance(other, self.__class__)
                and (self.function_domain.similar_to(other.function_domain))
                and (self.function_range.similar_to(other.function_range))
                and np.allclose(self.affine, other.affine))

####################################################################################
#
# Module level functions
#
####################################################################################

def product(*cmaps, **kwargs):
    """ "topological" product of two or more mappings

    The mappings can be either AffineTransforms or CoordinateMaps.

    If they are all AffineTransforms, the result is an AffineTransform,
    else it is a CoordinateMap.

    Parameters
    ----------
    cmaps : sequence of CoordinateMaps or AffineTransforms

    Returns
    -------
    cmap : ``CoordinateMap``

    Examples
    --------
    >>> inc1 = AffineTransform.from_params('i', 'x', np.diag([2,1]))
    >>> inc2 = AffineTransform.from_params('j', 'y', np.diag([3,1]))
    >>> inc3 = AffineTransform.from_params('k', 'z', np.diag([4,1]))

    >>> cmap = product(inc1, inc3, inc2)
    >>> cmap.function_domain.coord_names
    ('i', 'k', 'j')
    >>> cmap.function_range.coord_names
    ('x', 'z', 'y')
    >>> cmap.affine
    array([[ 2.,  0.,  0.,  0.],
           [ 0.,  4.,  0.,  0.],
           [ 0.,  0.,  3.,  0.],
           [ 0.,  0.,  0.,  1.]])

    >>> A1 = AffineTransform.from_params('ij', 'xyz', np.array([[2,3,1,0],[3,4,5,0],[7,9,3,1]]).T)
    >>> A2 = AffineTransform.from_params('xyz', 'de', np.array([[8,6,7,4],[1,-1,13,3],[0,0,0,1]]))

    >>> A1.affine
    array([[ 2.,  3.,  7.],
           [ 3.,  4.,  9.],
           [ 1.,  5.,  3.],
           [ 0.,  0.,  1.]])
    >>> A2.affine
    array([[  8.,   6.,   7.,   4.],
           [  1.,  -1.,  13.,   3.],
           [  0.,   0.,   0.,   1.]])

    >>> p=product(A1, A2)
    >>> p.affine
    array([[  2.,   3.,   0.,   0.,   0.,   7.],
           [  3.,   4.,   0.,   0.,   0.,   9.],
           [  1.,   5.,   0.,   0.,   0.,   3.],
           [  0.,   0.,   8.,   6.,   7.,   4.],
           [  0.,   0.,   1.,  -1.,  13.,   3.],
           [  0.,   0.,   0.,   0.,   0.,   1.]])

    >>> np.allclose(p.affine[:3,:2], A1.affine[:3,:2])
    True
    >>> np.allclose(p.affine[:3,-1], A1.affine[:3,-1])
    True
    >>> np.allclose(p.affine[3:5,2:5], A2.affine[:2,:3])
    True
    >>> np.allclose(p.affine[3:5,-1], A2.affine[:2,-1])
    True
    >>>

    >>> A1([3,4])
    array([ 25.,  34.,  26.])
    >>> A2([5,6,7])
    array([ 129.,   93.])
    >>> p([3,4,5,6,7])
    array([  25.,   34.,   26.,  129.,   93.])
    """
    # First, check if they're all Affine
    allaffine = np.all([isinstance(cmap, AffineTransform) for cmap in cmaps])
    if allaffine:
        return _product_affines(*cmaps, **kwargs)
    else:
        warnings.warn("product of non-affine CoordinateMaps is less robust than "
                      "the AffineTransform")
        return _product_cmaps(*[_as_coordinate_map(cmap) for cmap in cmaps],
                              **kwargs)


def compose(*cmaps):
    """ Return the composition of two or more CoordinateMaps.

    Parameters
    ----------
    cmaps : sequence of CoordinateMaps

    Returns
    -------
    cmap : ``CoordinateMap``
       The resulting CoordinateMap has function_domain ==
       cmaps[-1].function_domain and function_range ==
       cmaps[0].function_range

    Examples
    --------
    >>> cmap = AffineTransform.from_params('i', 'x', np.diag([2.,1.]))
    >>> cmapi = cmap.inverse()
    >>> id1 = compose(cmap,cmapi)
    >>> id1.affine
    array([[ 1.,  0.],
           [ 0.,  1.]])

    >>> id2 = compose(cmapi,cmap)
    >>> id1.function_domain.coord_names
    ('x',)
    >>> id2.function_domain.coord_names
    ('i',)
    """
    # First check if they're all affine
    allaffine = np.all([isinstance(cmap, AffineTransform) for cmap in cmaps])
    if allaffine:
        return _compose_affines(*cmaps)
    else:
        warnings.warn("composition of non-affine CoordinateMaps is "
                      "less robust than the AffineTransform")
        return _compose_cmaps(*[_as_coordinate_map(cmap) for cmap in cmaps])


def reordered_domain(mapping, order=None):
    """ New coordmap with the coordinates of function_domain reordered

    Default behaviour is to reverse the order of the coordinates.

    Parameters
    ----------
    order: sequence
       Order to use, defaults to reverse. The elements can be integers,
       strings or 2-tuples of strings.  If they are strings, they should
       be in mapping.function_domain.coord_names.

    Returns
    -------
    newmapping : CoordinateMap or AffineTransform
       A new CoordinateMap with the coordinates of function_domain
       reordered.  If isinstance(mapping, AffineTransform), newmapping
       is also an AffineTransform. Otherwise, it is a CoordinateMap.

    Examples
    --------
    >>> input_cs = CoordinateSystem('ijk')
    >>> output_cs = CoordinateSystem('xyz')
    >>> cm = AffineTransform(input_cs, output_cs, np.identity(4))
    >>> cm.reordered_domain('ikj').function_domain
    CoordinateSystem(coord_names=('i', 'k', 'j'), name='', coord_dtype=float64)

    Notes
    -----
    If no reordering is to be performed, it returns a copy of mapping.
    """
    ndim = mapping.ndims[0]
    if order is None:
        order = list(range(ndim))[::-1]
    elif type(order[0]) == str:
        order = [mapping.function_domain.index(s) for s in order]

    newaxes = [mapping.function_domain.coord_names[i] for i in order]
    newincoords = CoordinateSystem(newaxes,
                                   mapping.function_domain.name,
                                   coord_dtype=mapping.function_domain.coord_dtype)
    perm = np.zeros((ndim+1,)*2)
    perm[-1,-1] = 1.

    for i, j in enumerate(order):
        perm[j,i] = 1.

    # If there is no reordering, return mapping
    if np.allclose(perm, np.identity(perm.shape[0])):
        import copy
        return copy.copy(mapping)

    perm = perm.astype(mapping.function_domain.coord_dtype)

    A = AffineTransform(newincoords, mapping.function_domain, perm)
    if isinstance(mapping, AffineTransform):
        return _compose_affines(mapping, A)
    else:
        return _compose_cmaps(mapping, _as_coordinate_map(A))


def shifted_domain_origin(mapping, difference_vector, new_origin):
    """ Shift the origin of the domain

    Parameters
    ----------
    difference_vector : array
       Representing the difference shifted_origin-current_origin in the
       domain's basis.

    Examples
    --------
    >>> A = np.random.standard_normal((5,6))
    >>> A[-1] = [0,0,0,0,0,1]
    >>> affine_transform = AffineTransform(CS('ijklm', 'oldorigin'), CS('xyzt'), A)
    >>> affine_transform.function_domain
    CoordinateSystem(coord_names=('i', 'j', 'k', 'l', 'm'), name='oldorigin', coord_dtype=float64)

    A random change of origin

    >>> difference = np.random.standard_normal(5)

    The same affine transformation with a different origin for its domain

    >>> shifted_affine_transform = shifted_domain_origin(affine_transform, difference, 'neworigin')
    >>> shifted_affine_transform.function_domain
    CoordinateSystem(coord_names=('i', 'j', 'k', 'l', 'm'), name='neworigin', coord_dtype=float64)

    Let's check that things work

    >>> point_in_old_basis = np.random.standard_normal(5)

    This is the relation ship between coordinates in old and new origins

    >>> np.allclose(shifted_affine_transform(point_in_old_basis), affine_transform(point_in_old_basis+difference))
    True
    >>> np.allclose(shifted_affine_transform(point_in_old_basis-difference), affine_transform(point_in_old_basis))
    True
    """
    new_function_domain = CoordinateSystem(mapping.function_domain.coord_names,
                                           new_origin,
                                           coord_dtype=mapping.function_domain.coord_dtype)

    ndim = new_function_domain.ndim
    shift_matrix = np.identity(ndim+1,
                               mapping.function_domain.coord_dtype)
    shift_matrix[:-1,-1] = np.array(difference_vector)
    shift_map = AffineTransform(new_function_domain,
                                mapping.function_domain,
                                shift_matrix)

    if isinstance(mapping, AffineTransform):
        return _compose_affines(mapping, shift_map)
    else:
        return _compose_cmaps(mapping, _as_coordinate_map(shift_map))


def shifted_range_origin(mapping, difference_vector, new_origin):
    """ Shift the origin of the range.

    Parameters
    ----------
    difference_vector : array
       Representing the difference shifted_origin-current_origin in the
       range's basis.

    Examples
    --------
    >>> A = np.random.standard_normal((5,6))
    >>> A[-1] = [0,0,0,0,0,1]
    >>> affine_transform = AffineTransform(CS('ijklm'), CS('xyzt', 'oldorigin'), A)
    >>> affine_transform.function_range
    CoordinateSystem(coord_names=('x', 'y', 'z', 't'), name='oldorigin', coord_dtype=float64)

    Make a random shift of the origin in the range

    >>> difference = np.random.standard_normal(4)
    >>> shifted_affine_transform = shifted_range_origin(affine_transform, difference, 'neworigin')
    >>> shifted_affine_transform.function_range
    CoordinateSystem(coord_names=('x', 'y', 'z', 't'), name='neworigin', coord_dtype=float64)
    >>>

    Evaluate the transform and verify it does as expected

    >>> point_in_domain = np.random.standard_normal(5)

    Check that things work

    >>> np.allclose(shifted_affine_transform(point_in_domain), affine_transform(point_in_domain) - difference)
    True
    >>> np.allclose(shifted_affine_transform(point_in_domain) + difference, affine_transform(point_in_domain))
    True
    """
    new_function_range = CoordinateSystem(mapping.function_range.coord_names,
                                          new_origin,
                                          coord_dtype=mapping.function_range.coord_dtype)

    ndim = new_function_range.ndim
    shift_matrix = np.identity(ndim+1,
                               mapping.function_range.coord_dtype)
    shift_matrix[:-1,-1] = -np.array(difference_vector)
    shift_map = AffineTransform(mapping.function_range,
                                new_function_range,
                                shift_matrix)

    if isinstance(mapping, AffineTransform):
        return _compose_affines(shift_map, mapping)
    else:
        return _compose_cmaps(_as_coordinate_map(shift_map), mapping)


def renamed_domain(mapping, newnames, name=''):
    """ New coordmap with the coordinates of function_domain renamed

    Parameters
    ----------
    newnames: dict
       A dictionary whose keys are integers or are in
       mapping.function_range.coord_names and whose values are the new
       names.

    Returns
    -------
    newmapping : CoordinateMap or AffineTransform
       A new mapping with renamed function_domain. If
       isinstance(mapping, AffineTransform), newmapping is also an
       AffineTransform. Otherwise, it is a CoordinateMap.

    Examples
    --------
    >>> affine_domain = CoordinateSystem('ijk')
    >>> affine_range = CoordinateSystem('xyz')
    >>> affine_matrix = np.identity(4)
    >>> affine_mapping = AffineTransform(affine_domain, affine_range, affine_matrix)

    >>> new_affine_mapping = affine_mapping.renamed_domain({'i':'phase','k':'freq','j':'slice'})
    >>> new_affine_mapping.function_domain
    CoordinateSystem(coord_names=('phase', 'slice', 'freq'), name='', coord_dtype=float64)

    >>> new_affine_mapping = affine_mapping.renamed_domain({'i':'phase','k':'freq','l':'slice'})
    Traceback (most recent call last):
       ...
    ValueError: no domain coordinate named l
    """
    for key in list(newnames):
        if type(key) == int:
            newnames[mapping.function_domain.coord_names[key]] = \
                newnames[key]
            del(newnames[key])

    for key in list(newnames):
        if key not in mapping.function_domain.coord_names:
            raise ValueError(f'no domain coordinate named {str(key)}')

    new_coord_names = []
    for n in mapping.function_domain.coord_names:
        if n in newnames:
            new_coord_names.append(newnames[n])
        else:
            new_coord_names.append(n)

    new_function_domain = CoordinateSystem(new_coord_names,
                                           mapping.function_domain.name,
                                           coord_dtype=mapping.function_domain.coord_dtype)

    ndim = mapping.ndims[0]
    ident_map = AffineTransform(new_function_domain,
                                mapping.function_domain,
                                np.identity(ndim+1))

    if isinstance(mapping, AffineTransform):
        return _compose_affines(mapping, ident_map)
    else:
        return _compose_cmaps(mapping, _as_coordinate_map(ident_map))


def renamed_range(mapping, newnames):
    """ New coordmap with the coordinates of function_range renamed

    Parameters
    ----------
    newnames : dict
       A dictionary whose keys are integers or in
       mapping.function_range.coord_names and whose values are the new
       names.

    Returns
    -------
    newmapping : CoordinateMap or AffineTransform
       A new CoordinateMap with the coordinates of function_range
       renamed.  If isinstance(mapping, AffineTransform), newmapping is
       also an AffineTransform. Otherwise, it is a CoordinateMap.

    Examples
    --------
    >>> affine_domain = CoordinateSystem('ijk')
    >>> affine_range = CoordinateSystem('xyz')
    >>> affine_matrix = np.identity(4)
    >>> affine_mapping = AffineTransform(affine_domain, affine_range, affine_matrix)
    >>> new_affine_mapping = affine_mapping.renamed_range({'x':'u'})
    >>> new_affine_mapping.function_range
    CoordinateSystem(coord_names=('u', 'y', 'z'), name='', coord_dtype=float64)

    >>> new_affine_mapping = affine_mapping.renamed_range({'w':'u'})
    Traceback (most recent call last):
       ...
    ValueError: no range coordinate named w
    """
    for key in list(newnames):
        if type(key) == int:
            newnames[mapping.function_range.coord_names[key]] = \
                newnames[key]
            del(newnames[key])

    for key in list(newnames):
        if key not in mapping.function_range.coord_names:
            raise ValueError(f'no range coordinate named {str(key)}')

    new_coord_names = []
    for n in mapping.function_range.coord_names:
        if n in newnames:
            new_coord_names.append(newnames[n])
        else:
            new_coord_names.append(n)

    new_function_range = CoordinateSystem(new_coord_names,
                                          mapping.function_range.name,
                                          coord_dtype=mapping.function_range.coord_dtype)

    ndim = mapping.ndims[1]
    ident_map = AffineTransform(mapping.function_range,
                                new_function_range,
                                np.identity(ndim+1))

    if isinstance(mapping, AffineTransform):
        return _compose_affines(ident_map, mapping)
    else:
        return _compose_cmaps(_as_coordinate_map(ident_map), mapping)


def reordered_range(mapping, order=None):
    """ New coordmap with the coordinates of function_range reordered

    Defaults to reversing the coordinates of function_range.

    Parameters
    ----------
    order: sequence
       Order to use, defaults to reverse. The elements can be integers,
       strings or 2-tuples of strings.  If they are strings, they should
       be in mapping.function_range.coord_names.

    Returns
    -------
    newmapping : CoordinateMap or AffineTransform
       A new CoordinateMap with the coordinates of function_range
       reordered.  If isinstance(mapping, AffineTransform), newmapping
       is also an AffineTransform. Otherwise, it is a CoordinateMap.

    Examples
    --------
    >>> input_cs = CoordinateSystem('ijk')
    >>> output_cs = CoordinateSystem('xyz')
    >>> cm = AffineTransform(input_cs, output_cs, np.identity(4))
    >>> cm.reordered_range('xzy').function_range
    CoordinateSystem(coord_names=('x', 'z', 'y'), name='', coord_dtype=float64)
    >>> cm.reordered_range([0,2,1]).function_range.coord_names
    ('x', 'z', 'y')

    >>> newcm = cm.reordered_range('yzx')
    >>> newcm.function_range.coord_names
    ('y', 'z', 'x')

    Notes
    -----
    If no reordering is to be performed, it returns a copy of mapping.
    """
    ndim = mapping.ndims[1]
    if order is None:
        order = list(range(ndim))[::-1]
    elif type(order[0]) == str:
        order = [mapping.function_range.index(s) for s in order]

    newaxes = [mapping.function_range.coord_names[i] for i in order]
    newoutcoords = CoordinateSystem(newaxes, mapping.function_range.name,
                                    mapping.function_range.coord_dtype)

    perm = np.zeros((ndim+1,)*2)
    perm[-1,-1] = 1.

    for i, j in enumerate(order):
        perm[j,i] = 1.

    if np.allclose(perm, np.identity(perm.shape[0])):
        import copy
        return copy.copy(mapping)

    perm = perm.astype(mapping.function_range.coord_dtype)

    A = AffineTransform(mapping.function_range, newoutcoords, perm.T)

    if isinstance(mapping, AffineTransform):
        return _compose_affines(A, mapping)
    else:
        return _compose_cmaps(_as_coordinate_map(A), mapping)


def equivalent(mapping1, mapping2):
    """
    A test to see if mapping1 is equal
    to mapping2 after possibly reordering the
    domain and range of mapping.

    Parameters
    ----------
    mapping1 : CoordinateMap or AffineTransform
    mapping2 : CoordinateMap or AffineTransform

    Returns
    -------
    are_they_equal : bool

    Examples
    --------
    >>> ijk = CoordinateSystem('ijk')
    >>> xyz = CoordinateSystem('xyz')
    >>> T = np.random.standard_normal((4,4))
    >>> T[-1] = [0,0,0,1] # otherwise AffineTransform raises
    ...                   # an exception because
    ...                   # it's supposed to represent an
    ...                   # affine transform in homogeneous
    ...                   # coordinates
    >>> A = AffineTransform(ijk, xyz, T)
    >>> B = A.reordered_domain('ikj').reordered_range('xzy')
    >>> C = B.renamed_domain({'i':'slice'})
    >>> equivalent(A, B)
    True
    >>> equivalent(A, C)
    False
    >>> equivalent(B, C)
    False
    >>>
    >>> D = CoordinateMap(ijk, xyz, np.exp)
    >>> equivalent(D, D)
    True
    >>> E = D.reordered_domain('kij').reordered_range('xzy')
    >>> # no non-AffineTransform will ever be
    >>> # equivalent to a reordered version of itself,
    >>> # because their functions don't evaluate as equal
    >>> equivalent(D, E)
    False
    >>> equivalent(E, E)
    True
    >>>
    >>> # This has not changed the order
    >>> # of the axes, so the function is still the same
    >>>
    >>> F = D.reordered_range('xyz').reordered_domain('ijk')
    >>> equivalent(F, D)
    True
    >>> id(F) == id(D)
    False
    """
    target_dnames = mapping2.function_domain.coord_names
    target_rnames = mapping2.function_range.coord_names

    try:
        mapping1 = mapping1.reordered_domain(target_dnames)\
            .reordered_range(target_rnames)
    except ValueError:
        # impossible to rename the domain and ranges of mapping1 to match mapping2
        return False

    return mapping1 == mapping2

###################################################################
#
# Private functions
#
###################################################################

def _as_coordinate_map(cmap):
    """ Return CoordinateMap from AffineTransform

    Take a mapping AffineTransform and return a
    CoordinateMap with the appropriate functions.
    """
    if isinstance(cmap, CoordinateMap):
        return cmap
    elif isinstance(cmap, AffineTransform):
        affine_transform = cmap
        A, b = to_matvec(affine_transform.affine)

        def _function(x):
            value = np.dot(x, A.T)
            value += b
            return value

        # Preserve dtype check because the CoordinateMap expects to generate the
        # expected dtype and checks this on object creation
        affine_transform_inv = affine_transform.inverse(preserve_dtype=True)
        if affine_transform_inv:
            Ainv, binv = to_matvec(affine_transform_inv.affine)
            def _inverse_function(x):
                value = np.dot(x, Ainv.T)
                value += binv
                return value
        else:
            _inverse_function = None

        return CoordinateMap(affine_transform.function_domain,
                             affine_transform.function_range,
                             _function,
                             _inverse_function)
    else:
        raise ValueError('all mappings should be instances of '
                         'either CoordinateMap or AffineTransform')


def _compose_affines(*affines):
    """ Composition of sequence of affines

    Compose hecking the domains and ranges.
    """
    cur = AffineTransform(affines[-1].function_domain,
                          affines[-1].function_domain,
                          np.identity(affines[-1].ndims[0]+1,
                                      dtype=affines[-1].affine.dtype))
    for cmap in affines[::-1]:
        if cmap.function_domain == cur.function_range:
            cur = AffineTransform(cur.function_domain,
                                  cmap.function_range,
                                  np.dot(cmap.affine, cur.affine))
        else:
            raise ValueError("domains and ranges don't match up correctly")
    return cur


def _compose_cmaps(*cmaps):
    """ Compute the composition of a sequence of cmaps
    """

    def _compose2(cmap1, cmap2):
        forward = lambda input: cmap1.function(cmap2.function(input))
        cmap1i = cmap1.inverse()
        cmap2i = cmap2.inverse()
        if cmap1i is not None and cmap2i is not None:
            backward = lambda output: cmap2i.function(cmap1i.function(output))
        else:
            backward = None
        return forward, backward

    # the identity coordmap
    cur = CoordinateMap(cmaps[-1].function_domain,
                        cmaps[-1].function_domain,
                        lambda x: x,
                        lambda x: x)
    for cmap in cmaps[::-1]:
        if cmap.function_domain == cur.function_range:
            forward, backward = _compose2(cmap, cur)
            cur =  CoordinateMap(cur.function_domain,
                                 cmap.function_range,
                                 forward,
                                 inverse_function=backward)
        else:
            raise ValueError(
                'domain and range coordinates do not match: '
                f'domain={cmap.function_domain.dtype}, range={cur.function_range.dtype}')

    return cur


def _product_cmaps(*cmaps, **kwargs):
    input_name = kwargs.pop('input_name', 'product')
    output_name = kwargs.pop('output_name', 'product')
    if kwargs:
        raise TypeError(f'Unexpected kwargs {kwargs}')
    ndimin = [cmap.ndims[0] for cmap in cmaps]
    ndimin.insert(0,0)
    ndimin = tuple(np.cumsum(ndimin))

    def function(x):
        x = np.atleast_2d(x)
        y = []
        for i in range(len(ndimin)-1):
            yy = cmaps[i](x[:,ndimin[i]:ndimin[i+1]])
            y.append(yy)
        yy = np.hstack(y)
        return yy

    incoords = coordsys_product(*[cmap.function_domain for cmap in cmaps],
                                name=input_name)
    outcoords = coordsys_product(*[cmap.function_range for cmap in cmaps],
                                name=output_name)
    return CoordinateMap(incoords, outcoords, function)


def _product_affines(*affine_mappings, **kwargs):
    """ Product of affine_mappings.
    """
    input_name = kwargs.pop('input_name', 'product')
    output_name = kwargs.pop('output_name', 'product')
    if kwargs:
        raise TypeError(f'Unexpected kwargs {kwargs}')
    if input_name is None:
        input_name = 'product'
    if output_name is None:
        output_name = 'product'
    ndimin = [affine.ndims[0] for affine in affine_mappings]
    ndimout = [affine.ndims[1] for affine in affine_mappings]

    M = np.zeros((np.sum(ndimout)+1, np.sum(ndimin)+1),
                 dtype=safe_dtype(*[affine.affine.dtype for affine in affine_mappings]))
    M[-1,-1] = 1.

    # Fill in the block matrix
    product_domain = []
    product_range = []

    i = 0
    j = 0

    for l, affine in enumerate(affine_mappings):
        A, b = to_matvec(affine.affine)
        M[i:(i+ndimout[l]),j:(j+ndimin[l])] = A
        M[i:(i+ndimout[l]),-1] = b
        product_domain.extend(affine.function_domain.coord_names)
        product_range.extend(affine.function_range.coord_names)
        i += ndimout[l]
        j += ndimin[l]

    return AffineTransform(
        CoordinateSystem(product_domain, name=input_name, coord_dtype=M.dtype),
        CoordinateSystem(product_range, name=output_name, coord_dtype=M.dtype),
        M)


class AxisError(Exception):
    """ Error for incorrect axis selection """


def drop_io_dim(cm, axis_id, fix0=True):
    ''' Drop dimensions `axis_id` from coordinate map, if orthogonal to others

    If you specify an input dimension, drop that dimension and any corresponding
    output dimension, as long as all other outputs are orthogonal to dropped
    input.  If you specify an output dimension, drop that dimension and any
    corresponding input dimension, as long as all other inputs are orthogonal
    to dropped output.

    Parameters
    ----------
    cm : class:`AffineTransform`
        Affine coordinate map instance
    axis_id : int or str
        If int, gives index of *input* axis to drop.  If str, gives name of
        input *or* output axis to drop. When specifying an input axis: if given
        input axis does not affect any output axes, just drop input axis.  If
        input axis affects only one output axis, drop both input and
        corresponding output.  Similarly when specifying an output axis.  If
        `axis_id` is a str, it must be unambiguous - if the named axis exists in
        both input and output, and they do not correspond, raises a AxisError.
        See Raises section for checks
    fix0: bool, optional
        Whether to fix potential 0 TR in affine

    Returns
    -------
    cm_redux : Affine
        Affine coordinate map with orthogonal input + output dimension dropped

    Raises
    ------
    AxisError: if `axis_id` is a str and does not match any no input or output
        coordinate names.
    AxisError: if specified `axis_id` affects more than a single input / output
        axis.
    AxisError: if the named `axis_id` exists in both input and output, and they
        do not correspond.

    Examples
    --------
    Typical use is in getting a 3D coordinate map from 4D

    >>> cm4d = AffineTransform.from_params('ijkl', 'xyzt', np.diag([1,2,3,4,1]))
    >>> cm3d = drop_io_dim(cm4d, 't')
    >>> cm3d.affine
    array([[ 1.,  0.,  0.,  0.],
           [ 0.,  2.,  0.,  0.],
           [ 0.,  0.,  3.,  0.],
           [ 0.,  0.,  0.,  1.]])
    '''
    # Implicit check for affine-type coordinate map
    aff = cm.affine.copy()
    # What dimensions did you ask for?
    in_dim, out_dim = io_axis_indices(cm, axis_id, fix0)
    if None not in (in_dim, out_dim):
        if not orth_axes(in_dim, out_dim, aff, allow_zero=fix0):
            raise AxisError('Input and output dimensions not orthogonal to '
                            'rest of affine')
    M, N = aff.shape
    rows = list(range(M))
    cols = list(range(N))
    in_dims = list(cm.function_domain.coord_names)
    out_dims = list(cm.function_range.coord_names)
    if in_dim is not None:
        in_dims.pop(in_dim)
        cols.pop(in_dim)
    if out_dim is not None:
        out_dims.pop(out_dim)
        rows.pop(out_dim)
    aff = aff[rows]
    aff = aff[:,cols]
    return AffineTransform.from_params(in_dims, out_dims, aff)


def _fix0(aff):
    """ Fix possible 0 time scaling from 0 TR

    Look in matrix part of affine (3, 3) in a (4, 4) affine).  If there is
    exactly one row and exactly one column in this part of the affine that are
    all exactly zero, assume this is a 0 scaling from a 0 TR in the header, and
    fix corresponding row, column index to 1.

    Parameters
    ----------
    aff : (M, N) array-like
        affine

    Returns
    -------
    fixed_aff : (M, N) affine
        which will be `aff` if no fix, and a new affine if fixed, with a 1
        instead of the zero in the offending row and column

    Examples
    --------
    >>> _fix0(np.diag([1, 2, 3, 0]))
    array([[1, 0, 0, 0],
           [0, 2, 0, 0],
           [0, 0, 3, 0],
           [0, 0, 0, 0]])
    >>> _fix0(np.diag([1, 0, 3, 0]))
    array([[1, 0, 0, 0],
           [0, 1, 0, 0],
           [0, 0, 3, 0],
           [0, 0, 0, 0]])
    """
    aff = np.asarray(aff)
    zeros = aff[:-1, :-1] == 0
    zrs = np.where(np.all(zeros, axis=1))[0]
    zcs = np.where(np.all(zeros, axis=0))[0]
    if len(zrs) != 1 or len(zcs) != 1:
        return aff
    fixed_aff = aff.copy()
    fixed_aff[zrs[0], zcs[0]] = 1
    return fixed_aff


def append_io_dim(cm, in_name, out_name, start=0, step=1):
    ''' Append input and output dimension to coordmap

    Parameters
    ----------
    cm : Affine
       Affine coordinate map instance to which to append dimension
    in_name : str
       Name for new input dimension
    out_name : str
       Name for new output dimension
    start : float, optional
       Offset for transformed values in new dimension
    step : float, optional
       Step, or scale factor for transformed values in new dimension

    Returns
    -------
    cm_plus : Affine
       New coordinate map with appended dimension

    Examples
    --------
    Typical use is creating a 4D coordinate map from a 3D

    >>> cm3d = AffineTransform.from_params('ijk', 'xyz', np.diag([1,2,3,1]))
    >>> cm4d = append_io_dim(cm3d, 'l', 't', 9, 5)
    >>> cm4d.affine
    array([[ 1.,  0.,  0.,  0.,  0.],
           [ 0.,  2.,  0.,  0.,  0.],
           [ 0.,  0.,  3.,  0.,  0.],
           [ 0.,  0.,  0.,  5.,  9.],
           [ 0.,  0.,  0.,  0.,  1.]])
    '''
    extra_aff = np.array([[step, start], [0, 1]])
    extra_cmap = AffineTransform.from_params([in_name], [out_name], extra_aff)
    return product(cm, extra_cmap)


def axmap(coordmap, direction='in2out', fix0=True):
    """ Return mapping between input and output axes

    Parameters
    ----------
    coordmap : Affine
        Affine coordinate map instance for which to get axis mappings
    direction : {'in2out', 'out2in', 'both'}
        direction to find mapping.  If 'in2out', returned mapping will have keys
        from the input axis (names and indices) and values of corresponding
        output axes.  If 'out2in' the keys will be output axis names, indices
        and the values will be input axis indices.  If both, return both
        mappings.
    fix0: bool, optional
        Whether to fix potential 0 TR in affine

    Returns
    -------
    map : dict or tuple
        * if `direction` == 'in2out' - mapping with keys of input names and
          input indices, values of output indices. Mapping is to closest
          matching axis.  None means there appears to be no matching axis
        * if `direction` == 'out2in' - mapping with keys of output names and
          input indices, values of input indices, as above.
        * if `direction` == 'both' - tuple of (input to output mapping, output
          to input mapping)
    """
    in2out = direction in ('in2out', 'both')
    out2in = direction in ('out2in', 'both')
    if True not in (in2out, out2in):
        raise ValueError('Direction must be one of "in2out", "out2in", "both"')
    affine = coordmap.affine
    affine = _fix0(affine) if fix0 else affine
    ornts = io_orientation(affine)
    ornts = [None if np.isnan(R) else int(R) for R in ornts[:, 0]]
    if in2out:
        in2out_map = {}
        for i, name in enumerate(coordmap.function_domain.coord_names):
            in2out_map[i] = ornts[i]
            in2out_map[name] = ornts[i]
        if not out2in:
            return in2out_map
    if out2in:
        out2in_map = {}
        for i, name in enumerate(coordmap.function_range.coord_names):
            in_i = ornts.index(i) if i in ornts else None
            out2in_map[i] = in_i
            out2in_map[name] = in_i
        if not in2out:
            return out2in_map
    return in2out_map, out2in_map


def input_axis_index(coordmap, axis_id, fix0=True):
    """ Return input axis index for `axis_id`

    `axis_id` can be integer, or a name of an input axis, or it can be the name
    of an output axis which maps to an input axis.

    Parameters
    ----------
    coordmap : AffineTransform
    axis_id : int or str
        If int, then an index of an input axis.  Can be negative, so that -2
        refers to the second to last input axis.  If a str can be the name of an
        input axis, or the name of an output axis that should have a
        corresponding input axis (see Raises section).
    fix0: bool, optional
        Whether to fix potential single 0 on diagonal of affine.  This often
        happens when loading nifti images with TR set to 0.

    Returns
    -------
    inax : int
        index of matching input axis. If `axis_id` is the name of an output
        axis, then `inax` will be the input axis that had a 'best' match with
        this output axis.  The 'best' match algorithm ensures that there can
        only be one input axis paired with one output axis.

    Raises
    ------
    AxisError: if no matching name found
    AxisError : if name exists in both input and output and they do not map to
        each other
    AxisError : if name present in output but no matching input
    """
    # Lists for .index in python < 2.6
    in_names = list(coordmap.function_domain.coord_names)
    out_names = list(coordmap.function_range.coord_names)
    if isinstance(axis_id, int):
        if axis_id < 0:
            axis_id = len(out_names) + axis_id
        return axis_id
    in_in = axis_id in in_names
    in_out = axis_id in out_names
    if not in_in and not in_out:
        raise AxisError(f'Name "{axis_id}" not in input or output names')
    if in_in:
        in_no = in_names.index(axis_id)
        if not in_out:
            return in_no
        out2in = axmap(coordmap, 'out2in', fix0=fix0)
        if not out2in[axis_id] == in_no:
            raise AxisError(f'Name "{axis_id}" present in input and output but '
                            'they do not appear to match')
        return in_no
    in_no = axmap(coordmap, 'out2in', fix0=fix0)[axis_id]
    if in_no is None:
        raise AxisError(f'Name "{axis_id}" present in output but this output axis '
                        'does not have the best match with any input axis')
    return in_no


def io_axis_indices(coordmap, axis_id, fix0=True):
    """ Return input and output axis index for id `axis_id` in `coordmap`

    Parameters
    ----------
    cm : class:`AffineTransform`
        Affine coordinate map instance
    axis_id : int or str
        If int, gives index of *input* axis.  Can be negative, so that -2 refers
        to the second from last input axis. If str, gives name of input *or*
        output axis.   If `axis_id` is a str, it must be unambiguous - if the
        named axis exists in both input and output, and they do not correspond,
        raises a AxisError.  See Raises section for checks
    fix0: bool, optional
        Whether to fix potential 0 column / row in affine

    Returns
    -------
    in_index : None or int
        index of input axis that corresponds to `axis_id`
    out_index : None or int
        index of output axis that corresponds to `axis_id`

    Raises
    ------
    AxisError: if `axis_id` is a str and does not match any input or output
        coordinate names.
    AxisError: if the named `axis_id` exists in both input and output, and they
        do not correspond.

    Examples
    --------
    >>> aff = [[0, 1, 0, 10], [1, 0, 0, 11], [0, 0, 1, 12], [0, 0, 0, 1]]
    >>> cmap = AffineTransform('ijk', 'xyz', aff)
    >>> io_axis_indices(cmap, 0)
    (0, 1)
    >>> io_axis_indices(cmap, 1)
    (1, 0)
    >>> io_axis_indices(cmap, -1)
    (2, 2)
    >>> io_axis_indices(cmap, 'j')
    (1, 0)
    >>> io_axis_indices(cmap, 'y')
    (0, 1)
    """
    in_dims = list(coordmap.function_domain.coord_names)
    out_dims = list(coordmap.function_range.coord_names)
    in_dim, out_dim, is_str = None, None, False
    if isinstance(axis_id, int): # Integer axis, always input axis
        # Integers are always input indices
        in_dim = axis_id if axis_id >=0 else len(in_dims) + axis_id
    else: # Let's hope they are strings
        if axis_id in in_dims:
            in_dim = in_dims.index(axis_id)
        elif axis_id in out_dims:
            out_dim = out_dims.index(axis_id)
        else:
            raise AxisError(f'No input or output dimension with name ({axis_id})')
        is_str = True
    if out_dim is None:
        out_dim = axmap(coordmap, 'in2out', fix0=fix0)[in_dim]
        if (is_str and
            axis_id in out_dims and
            out_dim != out_dims.index(axis_id)):
            raise AxisError('Input and output axes with the same name but '
                            'the axes do not appear to correspond')
    elif in_dim is None:
        in_dim = axmap(coordmap, 'out2in', fix0=fix0)[out_dim]
    return in_dim, out_dim


def orth_axes(in_ax, out_ax, affine, allow_zero=True, tol=TINY):
    """ True if `in_ax` related only to `out_ax` in `affine` and vice versa

    Parameters
    ----------
    in_ax : int
        Input axis index
    out_ax : int
        Output axis index
    affine :  array-like
        Affine transformation matrix
    allow_zero : bool, optional
        Whether to allow zero in ``affine[out_ax, in_ax]``.  This means that the
        two axes are not related, but nor is this pair related to any other
        part of the affine.

    Returns
    -------
    tf : bool
        True if in_ax, out_ax pair are orthogonal to the rest of `affine`,
        unless `allow_zero` is False, in which case require in addition that
        ``affine[out_ax, in_ax] != 0``.

    Examples
    --------
    >>> aff = np.eye(4)
    >>> orth_axes(1, 1, aff)
    True
    >>> orth_axes(1, 2, aff)
    False
    """
    rzs, trans = to_matvec(affine)
    nzs = np.abs(rzs) > tol
    if not allow_zero and not nzs[out_ax, in_ax]:
        return False
    nzs[out_ax, in_ax] = 0
    return np.all(nzs[out_ax] == 0) and np.all(nzs[:, in_ax] == 0)


class CoordMapMakerError(Exception):
    pass


class CoordMapMaker:
    """ Class to create coordinate maps of different dimensions
    """
    generic_maker = CoordinateMap
    affine_maker = AffineTransform

    def __init__(self, domain_maker, range_maker):
        """ Create coordinate map maker

        Parameters
        ----------
        domain_maker : callable
            A coordinate system maker, returning a coordinate system with input
            argument only ``N``, an integer giving the length of the coordinate
            map.
        range_maker : callable
            A coordinate system maker, returning a coordinate system with input
            argument only ``N``, an integer giving the length of the coordinate
            map.

        Examples
        --------
        >>> from nipy.core.reference.coordinate_system import CoordSysMaker
        >>> dmaker = CoordSysMaker('ijkl', 'generic-array')
        >>> rmaker = CoordSysMaker('xyzt', 'generic-scanner')
        >>> cm_maker = CoordMapMaker(dmaker, rmaker)
        """
        self.domain_maker = domain_maker
        self.range_maker = range_maker

    def make_affine(self, affine, append_zooms=(), append_offsets=()):
        """ Create affine coordinate map

        Parameters
        ----------
        affine : (M, N) array-like
            Array expressing the affine transformation
        append_zooms : scalar or sequence length E
            If scalar, converted to sequence length E==1. Append E entries to
            the diagonal of `affine` (see examples)
        append_offsets : scalar or sequence length F
            If scalar, converted to sequence length F==1. If F==0, and E!=0, use
            sequence of zeros length E.  Append E entries to the translations
            (final column) of `affine` (see examples).

        Returns
        -------
        affmap : ``AffineTransform`` coordinate map

        Examples
        --------
        >>> from nipy.core.reference.coordinate_system import CoordSysMaker
        >>> dmaker = CoordSysMaker('ijkl', 'generic-array')
        >>> rmaker = CoordSysMaker('xyzt', 'generic-scanner')
        >>> cm_maker = CoordMapMaker(dmaker, rmaker)
        >>> cm_maker.make_affine(np.diag([2,3,4,1]))
        AffineTransform(
           function_domain=CoordinateSystem(coord_names=('i', 'j', 'k'), name='generic-array', coord_dtype=float64),
           function_range=CoordinateSystem(coord_names=('x', 'y', 'z'), name='generic-scanner', coord_dtype=float64),
           affine=array([[ 2.,  0.,  0.,  0.],
                         [ 0.,  3.,  0.,  0.],
                         [ 0.,  0.,  4.,  0.],
                         [ 0.,  0.,  0.,  1.]])
        )

        We can add extra orthogonal dimensions, by specifying the diagonal
        elements:

        >>> cm_maker.make_affine(np.diag([2,3,4,1]), 6)
        AffineTransform(
           function_domain=CoordinateSystem(coord_names=('i', 'j', 'k', 'l'), name='generic-array', coord_dtype=float64),
           function_range=CoordinateSystem(coord_names=('x', 'y', 'z', 't'), name='generic-scanner', coord_dtype=float64),
           affine=array([[ 2.,  0.,  0.,  0.,  0.],
                         [ 0.,  3.,  0.,  0.,  0.],
                         [ 0.,  0.,  4.,  0.,  0.],
                         [ 0.,  0.,  0.,  6.,  0.],
                         [ 0.,  0.,  0.,  0.,  1.]])
        )

        Or the diagonal elements and the offset elements:

        >>> cm_maker.make_affine(np.diag([2,3,4,1]), [6], [9])
        AffineTransform(
           function_domain=CoordinateSystem(coord_names=('i', 'j', 'k', 'l'), name='generic-array', coord_dtype=float64),
           function_range=CoordinateSystem(coord_names=('x', 'y', 'z', 't'), name='generic-scanner', coord_dtype=float64),
           affine=array([[ 2.,  0.,  0.,  0.,  0.],
                         [ 0.,  3.,  0.,  0.,  0.],
                         [ 0.,  0.,  4.,  0.,  0.],
                         [ 0.,  0.,  0.,  6.,  9.],
                         [ 0.,  0.,  0.,  0.,  1.]])
        )
        """
        affine = np.asarray(affine)
        append_zooms = np.atleast_1d(append_zooms)
        append_offsets = np.atleast_1d(append_offsets)
        extra_N = len(append_zooms)
        if len(append_offsets) == 0:
            append_offsets = np.zeros(extra_N, dtype=append_zooms.dtype)
        elif len(append_offsets) != extra_N:
            raise CoordMapMakerError('Need same number of offsets as zooms')
        o_n_domain = affine.shape[1] - 1
        o_n_range = affine.shape[0] - 1
        domain = self.domain_maker(o_n_domain + extra_N)
        range = self.range_maker(o_n_range + extra_N)
        if extra_N == 0:
            return self.affine_maker(domain, range, affine)
        # Combine original and added affine using product
        cmap0 = self.affine_maker(CS(domain.coord_names[:o_n_domain]),
                                  CS(range.coord_names[:o_n_range]),
                                  affine)
        affine1 = from_matvec(np.diag(append_zooms), append_offsets)
        cmap1 = self.affine_maker(CS(domain.coord_names[o_n_domain:]),
                                  CS(range.coord_names[o_n_range:]),
                                  affine1)
        cmap = product(cmap0, cmap1)
        # Return with original coordinate system names
        return self.affine_maker(domain, range, cmap.affine)

    def make_cmap(self, domain_N, xform, inv_xform=None):
        """ Coordinate map with transform function `xform`

        Parameters
        ----------
        domain_N : int
            Number of domain coordinates
        xform : callable
            Function that transforms points of dimension `domain_N`
        inv_xform : None or callable, optional
            Function, such that ``inv_xform(xform(pts))`` returns ``pts``

        Returns
        -------
        cmap : ``CoordinateMap``

        Examples
        --------
        >>> from nipy.core.reference.coordinate_system import CoordSysMaker
        >>> dmaker = CoordSysMaker('ijkl', 'generic-array')
        >>> rmaker = CoordSysMaker('xyzt', 'generic-scanner')
        >>> cm_maker = CoordMapMaker(dmaker, rmaker)
        >>> cm_maker.make_cmap(4, lambda x : x+1) #doctest: +ELLIPSIS
        CoordinateMap(
           function_domain=CoordinateSystem(coord_names=('i', 'j', 'k', 'l'), name='generic-array', coord_dtype=float64),
           function_range=CoordinateSystem(coord_names=('x', 'y', 'z', 't'), name='generic-scanner', coord_dtype=float64),
           function=<function <lambda> at ...>
          )
        """
        domain_cs = self.domain_maker(domain_N)
        ex_pt = np.zeros((1, domain_N), dtype=domain_cs.coord_dtype)
        xformed_pt = xform(ex_pt)
        range_N = xformed_pt.shape[1]
        return self.generic_maker(domain_cs,
                                  self.range_maker(range_N),
                                  xform,
                                  inv_xform)

    def __call__(self, *args, **kwargs):
        r""" Create affine or non-affine coordinate map

        Parameters
        ----------
        \*args :
            Arguments to ``make_affine`` or ``make_cmap`` methods. We check the
            first argument to see if it is a scalar or an affine, and pass the
            \*args, \*\*kwargs to ``make_cmap`` or ``make_affine``
            respectively
        \*\*kwargs:
            See above

        Returns
        -------
        cmap : ``CoordinateMap`` or ``AffineTransform``
            Affine if the first \*arg was an affine array, otherwise a
            Coordinate Map.
        """
        arg0 = np.asarray(args[0])
        if arg0.shape == ():
            return self.make_cmap(*args, **kwargs)
        return self.make_affine(*args, **kwargs)<|MERGE_RESOLUTION|>--- conflicted
+++ resolved
@@ -558,17 +558,10 @@
                              'affine matrix shape')
         # Test that it is actually an affine mapping in homogeneous
         # form
-<<<<<<< HEAD
-        bottom_row = np.array([0]*self.ndims[0] + [1])
-        if not np.all(affine[-1] == bottom_row):
+        bottom_row = np.array([0] * self.ndims[0] + [1])
+        if not np.allclose(affine[-1].astype(float), bottom_row):
             raise ValueError('the homogeneous transform should have bottom='
                              f'row {bottom_row!r}')
-=======
-        bottom_row = np.array([0] * self.ndims[0] + [1])
-        if not np.allclose(affine[-1].astype(float), bottom_row):
-            raise ValueError('the homogeneous transform should have bottom=' + \
-                             f'row {repr(bottom_row)}')
->>>>>>> ec38c64c
         self.affine = affine
 
     ###################################################################
