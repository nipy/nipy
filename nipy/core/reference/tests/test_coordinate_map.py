--- conflicted
+++ resolved
@@ -978,11 +978,7 @@
         # Default inverse cmap may alter coordinate types
         r_cmap = cmap.inverse()
         res = r_cmap(out_coord)
-<<<<<<< HEAD
-        assert_array_equal(res, np.asarray(coord, dtype=exp_i_dt))
-=======
         assert_array_almost_equal(res, coord)
->>>>>>> 181ea059
         assert res.dtype == exp_i_dt
         # Default behavior is preserve_type=False
         r_cmap = cmap.inverse(preserve_dtype=False)
@@ -998,11 +994,7 @@
         cm_cmap = _as_coordinate_map(cmap)
         assert_array_almost_equal(cm_cmap(coord), out_list)
         rcm_cmap = cm_cmap.inverse()
-<<<<<<< HEAD
-        assert_array_equal(rcm_cmap(coord), np.asarray(out_list, dtype=dt))
-=======
         assert_array_almost_equal(rcm_cmap(coord), out_list)
->>>>>>> 181ea059
         res = rcm_cmap(out_coord)
         assert_array_almost_equal(res, coord)
         assert res.dtype == dt
