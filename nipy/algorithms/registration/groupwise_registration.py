# emacs: -*- mode: python; py-indent-offset: 4; indent-tabs-mode: nil -*-
# vi: set ft=python sts=4 ts=4 sw=4 et:

import warnings
import numpy as np

from nibabel.affines import apply_affine

from ...fixes.nibabel import io_orientation

from ...core.image.image_spaces import (make_xyz_image,
                                        xyz_affine,
                                        as_xyz_image)
from .optimizer import configure_optimizer, use_derivatives
from .affine import Rigid
from ._registration import (_cspline_transform,
                            _cspline_sample3d,
                            _cspline_sample4d)


# Module globals
VERBOSE = True  # enables online print statements
SLICE_ORDER = 'ascending'
INTERLEAVED = None
OPTIMIZER = 'ncg'
XTOL = 1e-5
FTOL = 1e-5
GTOL = 1e-5
STEPSIZE = 1e-6
SMALL = 1e-20
MAXITER = 64
MAXFUN = None
BORDERS = 1, 1, 1
REFSCAN = 0
EXTRAPOLATE_SPACE = 'reflect'
EXTRAPOLATE_TIME = 'reflect'

LOOPS = 5  # loops within each run
BETWEEN_LOOPS = 5  # loops used to realign different runs
SPEEDUP = 5  # image sub-sampling factor for speeding up
"""
# How to tune those parameters for a multi-resolution implementation
LOOPS = 5, 1
BETWEEN_LOOPS = 5, 1
SPEEDUP = 5, 2
"""


def interp_slice_order(Z, slice_order):
    Z = np.asarray(Z)
    nslices = len(slice_order)
    aux = np.asarray(list(slice_order) + [slice_order[0] + nslices])
    Zf = np.floor(Z).astype('int')
    w = Z - Zf
    Zal = Zf % nslices
    Za = Zal + w
    ret = (1 - w) * aux[Zal] + w * aux[Zal + 1]
    ret += (Z - Za)
    return ret


def scanner_coords(xyz, affine, from_world, to_world):
    Tv = np.dot(from_world, np.dot(affine, to_world))
    XYZ = apply_affine(Tv, xyz)
    return XYZ[:, 0], XYZ[:, 1], XYZ[:, 2]


def make_grid(dims, subsampling=(1, 1, 1), borders=(0, 0, 0)):
    slices = [slice(b, d - b, s)\
                  for d, s, b in zip(dims, subsampling, borders)]
    xyz = np.mgrid[slices]
    xyz = np.rollaxis(xyz, 0, 4)
    xyz = np.reshape(xyz, [np.prod(xyz.shape[0:-1]), 3])
    return xyz


class Image4d(object):
    """
    Class to represent a sequence of 3d scans (possibly acquired on a
    slice-by-slice basis).

    Object remains empty until the data array is actually loaded in memory.

    Parameters
    ----------
      data : nd array or proxy (function that actually gets the array)
    """
    def __init__(self, data, affine, tr, tr_slices=None, start=0.0,
                 slice_order=SLICE_ORDER, interleaved=INTERLEAVED,
                 slice_info=None):
        """
        Configure fMRI acquisition time parameters.
        """
        self.affine = np.asarray(affine)
        self.tr = float(tr)
        self.start = float(start)
        self.interleaved = bool(interleaved)

        # guess the slice axis and direction (z-axis)
        if slice_info == None:
            orient = io_orientation(self.affine)
            self.slice_axis = int(np.where(orient[:, 0] == 2)[0])
            self.slice_direction = int(orient[self.slice_axis, 1])
        else:
            self.slice_axis = int(slice_info[0])
            self.slice_direction = int(slice_info[1])

        # unformatted parameters
        self._tr_slices = tr_slices
        self._slice_order = slice_order

        if isinstance(data, np.ndarray):
            self._data = data
            self._get_data = None
            self._init_timing_parameters()
        else:
            self._data = None
            self._get_data = data

    def get_data(self):
        if self._data == None:
            self._data = self._get_data()
            self._init_timing_parameters()
        return self._data

    def _init_timing_parameters(self):
        # Number of slices
        nslices = self.get_data().shape[self.slice_axis]
        self.nslices = nslices
        # Default slice repetition time (no silence)
        if self._tr_slices == None:
            self.tr_slices = self.tr / float(nslices)
        else:
            self.tr_slices = float(self._tr_slices)
        # Set slice order
        if isinstance(self._slice_order, str):
            if not self.interleaved:
                aux = range(nslices)
            else:
                aux = range(nslices)[0::2] + range(nslices)[1::2]
            if self._slice_order == 'descending':
                aux.reverse()
            self.slice_order = np.array(aux)
        else:
<<<<<<< HEAD
=======
            # Verify correctness of provided slice indexes
            provided_slices = np.array(sorted(self._slice_order))
            if np.any(provided_slices != np.arange(nslices)):
                raise ValueError(
                    "Incorrect slice indexes were provided. There are %d "
                    "slices in the volume, indexes should start from 0 and "
                    "list all slices. "
                    "Provided slice_order: %s" % (nslices, self._slice_order))
>>>>>>> 778a5561
            self.slice_order = np.asarray(self._slice_order)

    def z_to_slice(self, z):
        """
        Account for the fact that slices may be stored in reverse
        order wrt the scanner coordinate system convention (slice 0 ==
        bottom of the head)
        """
        if self.slice_direction < 0:
            return self.nslices - 1 - z
        else:
            return z

    def scanner_time(self, zv, t):
        """
        tv = scanner_time(zv, t)
        zv, tv are grid coordinates; t is an actual time value.
        """
        corr = self.tr_slices * interp_slice_order(self.z_to_slice(zv),
                                                   self.slice_order)
        return (t - self.start - corr) / self.tr

    def free_data(self):
        if not self._get_data == None:
            self._data = None


class Realign4dAlgorithm(object):

    def __init__(self,
                 im4d,
                 affine_class=Rigid,
                 transforms=None,
                 time_interp=True,
                 subsampling=(1, 1, 1),
                 borders=BORDERS,
                 optimizer=OPTIMIZER,
                 optimize_template=True,
                 xtol=XTOL,
                 ftol=FTOL,
                 gtol=GTOL,
                 stepsize=STEPSIZE,
                 maxiter=MAXITER,
                 maxfun=MAXFUN,
                 refscan=REFSCAN):

        self.dims = im4d.get_data().shape
        self.nscans = self.dims[3]
        self.xyz = make_grid(self.dims[0:3], subsampling, borders)
        masksize = self.xyz.shape[0]
        self.data = np.zeros([masksize, self.nscans], dtype='double')

        # Initialize space/time transformation parameters
        self.affine = im4d.affine
        self.inv_affine = np.linalg.inv(self.affine)
        if transforms == None:
            self.transforms = [affine_class() for scan in range(self.nscans)]
        else:
            self.transforms = transforms
        self.scanner_time = im4d.scanner_time
        self.timestamps = im4d.tr * np.arange(self.nscans)

        # Compute the 4d cubic spline transform
        self.time_interp = time_interp
        if time_interp:
            self.cbspline = _cspline_transform(im4d.get_data())
        else:
            self.cbspline = np.zeros(self.dims, dtype='double')
            for t in range(self.dims[3]):
                self.cbspline[:, :, :, t] =\
                    _cspline_transform(im4d.get_data()[:, :, :, t])

        # The reference scan conventionally defines the head
        # coordinate system
        self.optimize_template = optimize_template
        if not optimize_template and refscan == None:
            self.refscan = REFSCAN
        else:
            self.refscan = refscan

        # Set the minimization method
        self.set_fmin(optimizer, stepsize,
                      xtol=xtol,
                      ftol=ftol,
                      gtol=gtol,
                      maxiter=maxiter,
                      maxfun=maxfun)

        # Auxiliary array for realignment estimation
        self._res = np.zeros(masksize, dtype='double')
        self._res0 = np.zeros(masksize, dtype='double')
        self._aux = np.zeros(masksize, dtype='double')
        self.A = np.zeros((masksize, self.transforms[0].param.size),
                          dtype='double')
        self._pc = None

    def resample(self, t):
        """
        Resample a particular time frame on the (sub-sampled) working
        grid.

        x,y,z,t are "head" grid coordinates
        X,Y,Z,T are "scanner" grid coordinates
        """
        X, Y, Z = scanner_coords(self.xyz, self.transforms[t].as_affine(),
                                 self.inv_affine, self.affine)
        if self.time_interp:
            T = self.scanner_time(Z, self.timestamps[t])
            _cspline_sample4d(self.data[:, t],
                              self.cbspline,
                              X, Y, Z, T,
                              mx=EXTRAPOLATE_SPACE,
                              my=EXTRAPOLATE_SPACE,
                              mz=EXTRAPOLATE_SPACE,
                              mt=EXTRAPOLATE_TIME)
        else:
            _cspline_sample3d(self.data[:, t],
                              self.cbspline[:, :, :, t],
                              X, Y, Z,
                              mx=EXTRAPOLATE_SPACE,
                              my=EXTRAPOLATE_SPACE,
                              mz=EXTRAPOLATE_SPACE)

    def resample_full_data(self):
        if VERBOSE:
            print('Gridding...')
        xyz = make_grid(self.dims[0:3])
        res = np.zeros(self.dims)
        for t in range(self.nscans):
            if VERBOSE:
                print('Fully resampling scan %d/%d' % (t + 1, self.nscans))
            X, Y, Z = scanner_coords(xyz, self.transforms[t].as_affine(),
                                     self.inv_affine, self.affine)
            if self.time_interp:
                T = self.scanner_time(Z, self.timestamps[t])
                _cspline_sample4d(res[:, :, :, t],
                                  self.cbspline,
                                  X, Y, Z, T,
                                  mt='nearest')
            else:
                _cspline_sample3d(res[:, :, :, t],
                                  self.cbspline[:, :, :, t],
                                  X, Y, Z)
        return res

    def set_fmin(self, optimizer, stepsize, **kwargs):
        """
        Return the minimization function
        """
        self.stepsize = stepsize
        self.optimizer = optimizer
        self.optimizer_kwargs = kwargs
        self.optimizer_kwargs.setdefault('xtol', XTOL)
        self.optimizer_kwargs.setdefault('ftol', FTOL)
        self.optimizer_kwargs.setdefault('gtol', GTOL)
        self.optimizer_kwargs.setdefault('maxiter', MAXITER)
        self.optimizer_kwargs.setdefault('maxfun', MAXFUN)
        self.use_derivatives = use_derivatives(self.optimizer)

    def init_instant_motion(self, t):
        """
        Pre-compute and cache some constants (at fixed time) for
        repeated computations of the alignment energy.

        The idea is to decompose the average temporal variance via:

        V = (n-1)/n V* + (n-1)/n^2 (x-m*)^2

        with x the considered volume at time t, and m* the mean of all
        resampled volumes but x. Only the second term is variable when

        one volumes while the others are fixed. A similar
        decomposition is used for the global variance, so we end up
        with:

        V/V0 = [nV* + (x-m*)^2] / [nV0* + (x-m0*)^2]
        """
        fixed = range(self.nscans)
        fixed.remove(t)
        aux = self.data[:, fixed]
        if self.optimize_template:
            self.mu = np.mean(aux, 1)
        self.offset = self.nscans * np.mean((aux.T - self.mu) ** 2)
        self.mu0 = np.mean(aux)
        self.offset0 = self.nscans * np.mean((aux - self.mu0) ** 2)
        self._t = t
        self._pc = None

    def set_transform(self, t, pc):
        self.transforms[t].param = pc
        self.resample(t)

    def _init_energy(self, pc):
        if pc is self._pc:
            return
        self.set_transform(self._t, pc)
        self._pc = pc
        self._res[:] = self.data[:, self._t] - self.mu[:]
        self._V = np.maximum(self.offset + np.mean(self._res ** 2), SMALL)
        self._res0[:] = self.data[:, self._t] - self.mu0
        self._V0 = np.maximum(self.offset0 + np.mean(self._res0 ** 2), SMALL)

        if self.use_derivatives:
            # linearize the data wrt the transform parameters
            # use the auxiliary array to save the current resampled data
            self._aux[:] = self.data[:, self._t]
            basis = np.eye(6)
            for j in range(pc.size):
                self.set_transform(self._t, pc + self.stepsize * basis[j])
                self.A[:, j] = (self.data[:, self._t] - self._aux)\
                    / self.stepsize
            self.transforms[self._t].param = pc
            self.data[:, self._t] = self._aux[:]
            # pre-compute gradient and hessian of numerator and
            # denominator
            c = 2 / float(self.data.shape[0])
            self._dV = c * np.dot(self.A.T, self._res)
            self._dV0 = c * np.dot(self.A.T, self._res0)
            self._H = c * np.dot(self.A.T, self.A)

    def _energy(self):
        """
        The alignment energy is defined as the log-ratio between the
        average temporal variance in the sequence and the global
        spatio-temporal variance.
        """
        return np.log(self._V / self._V0)

    def _energy_gradient(self):
        return self._dV / self._V - self._dV0 / self._V0

    def _energy_hessian(self):
        return (1 / self._V - 1 / self._V0) * self._H\
            - np.dot(self._dV, self._dV.T) / np.maximum(self._V ** 2, SMALL)\
            + np.dot(self._dV0, self._dV0.T) / np.maximum(self._V0 ** 2, SMALL)

    def estimate_instant_motion(self, t):
        """
        Estimate motion parameters at a particular time.
        """
        if VERBOSE:
            print('Estimating motion at time frame %d/%d...'
                  % (t + 1, self.nscans))

        def f(pc):
            self._init_energy(pc)
            return self._energy()

        def fprime(pc):
            self._init_energy(pc)
            return self._energy_gradient()

        def fhess(pc):
            self._init_energy(pc)
            return self._energy_hessian()

        self.init_instant_motion(t)
        fmin, args, kwargs =\
            configure_optimizer(self.optimizer,
                                fprime=fprime,
                                fhess=fhess,
                                **self.optimizer_kwargs)

        # With scipy >= 0.9, some scipy minimization functions like
        # fmin_bfgs may crash due to the subroutine
        # `scalar_search_armijo` returning None as a stepsize when
        # unhappy about the objective function. This seems to have the
        # potential to occur in groupwise registration when using
        # strong image subsampling, i.e. at the coarser levels of the
        # multiscale pyramid. To avoid crashes, we insert a try/catch
        # instruction.
        try:
            pc = fmin(f, self.transforms[t].param, *args, **kwargs)
            self.set_transform(t, pc)
        except:
            warnings.warn('Minimization failed')

    def estimate_motion(self):
        """
        Optimize motion parameters for the whole sequence. All the
        time frames are initially resampled according to the current
        space/time transformation, the parameters of which are further
        optimized sequentially.
        """
        for t in range(self.nscans):
            if VERBOSE:
                print('Resampling scan %d/%d' % (t + 1, self.nscans))
            self.resample(t)

        # Set the template as the reference scan (will be overwritten
        # if template is to be optimized)
        if not hasattr(self, 'template'):
            self.mu = self.data[:, self.refscan].copy()
        for t in range(self.nscans):
            self.estimate_instant_motion(t)
            if VERBOSE:
                print(self.transforms[t])

    def align_to_refscan(self):
        """
        The `motion_estimate` method aligns scans with an online
        template so that spatial transforms map some average head
        space to the scanner space. To conventionally redefine the
        head space as being aligned with some reference scan, we need
        to right compose each head_average-to-scanner transform with
        the refscan's 'to head_average' transform.
        """
        if self.refscan == None:
            return
        Tref_inv = self.transforms[self.refscan].inv()
        for t in range(self.nscans):
            self.transforms[t] = (self.transforms[t]).compose(Tref_inv)


def resample4d(im4d, transforms, time_interp=True):
    """
    Resample a 4D image according to the specified sequence of spatial
    transforms, using either 4D interpolation if `time_interp` is True
    and 3D interpolation otherwise.
    """
    r = Realign4dAlgorithm(im4d, transforms=transforms,
                           time_interp=time_interp)
    res = r.resample_full_data()
    im4d.free_data()
    return res


def adjust_subsampling(speedup, dims):
    dims = np.array(dims)
    aux = np.maximum(speedup * dims / np.prod(dims) ** (1 / 3.), [1, 1, 1])
    return aux.astype('int')


def single_run_realign4d(im4d,
                         affine_class=Rigid,
                         time_interp=True,
                         loops=LOOPS,
                         speedup=SPEEDUP,
                         borders=BORDERS,
                         optimizer=OPTIMIZER,
                         xtol=XTOL,
                         ftol=FTOL,
                         gtol=GTOL,
                         stepsize=STEPSIZE,
                         maxiter=MAXITER,
                         maxfun=MAXFUN,
                         refscan=REFSCAN):
    """
    Realign a single run in space and time.

    Parameters
    ----------
    im4d : Image4d instance

    speedup : int or sequence
      If a sequence, implement a multi-scale

    """
    if not hasattr(loops, '__iter__'):
        loops = [loops]
    repeats = len(loops)

    def format_arg(x):
        if isinstance(x, basestring) or not hasattr(x, '__iter__'):
            # str has __iter__ in Python 3
            x = [x for i in range(repeats)]
        else:
            if not len(x) == repeats:
                raise ValueError('inconsistent length in arguments')
        return x

    speedup = format_arg(speedup)
    optimizer = format_arg(optimizer)
    xtol = format_arg(xtol)
    ftol = format_arg(ftol)
    gtol = format_arg(gtol)
    stepsize = format_arg(stepsize)
    maxiter = format_arg(maxiter)
    maxfun = format_arg(maxfun)

    transforms = None
    opt_params = zip(loops, speedup, optimizer,
                     xtol, ftol, gtol,
                     stepsize, maxiter, maxfun)

    for loops_, speedup_, optimizer_, xtol_, ftol_, gtol_,\
            stepsize_, maxiter_, maxfun_ in opt_params:
        subsampling = adjust_subsampling(speedup_, im4d.get_data().shape[0:3])
        r = Realign4dAlgorithm(im4d,
                               transforms=transforms,
                               affine_class=affine_class,
                               time_interp=time_interp,
                               subsampling=subsampling,
                               borders=borders,
                               refscan=refscan,
                               optimizer=optimizer_,
                               xtol=xtol_,
                               ftol=ftol_,
                               gtol=gtol_,
                               stepsize=stepsize_,
                               maxiter=maxiter_,
                               maxfun=maxfun_)

        for loop in range(loops_):
            r.estimate_motion()

        r.align_to_refscan()
        transforms = r.transforms
        im4d.free_data()

    return transforms


def realign4d(runs,
              affine_class=Rigid,
              time_interp=True,
              align_runs=True,
              loops=LOOPS,
              between_loops=BETWEEN_LOOPS,
              speedup=SPEEDUP,
              borders=BORDERS,
              optimizer=OPTIMIZER,
              xtol=XTOL,
              ftol=FTOL,
              gtol=GTOL,
              stepsize=STEPSIZE,
              maxiter=MAXITER,
              maxfun=MAXFUN,
              refscan=REFSCAN):
    """
    Parameters
    ----------

    runs : list of Image4d objects

    Returns
    -------
    transforms : list
                 nested list of rigid transformations


    transforms map an 'ideal' 4d grid (conventionally aligned with the
    first scan of the first run) to the 'acquisition' 4d grid for each
    run
    """

    # Single-session case
    if not hasattr(runs, '__iter__'):
        runs = [runs]
    nruns = len(runs)
    if nruns == 1:
        align_runs = False

    # Correct motion and slice timing in each sequence separately
    transforms = [single_run_realign4d(run,
                                       affine_class=affine_class,
                                       time_interp=time_interp,
                                       loops=loops,
                                       speedup=speedup,
                                       borders=borders,
                                       optimizer=optimizer,
                                       xtol=xtol,
                                       ftol=ftol,
                                       gtol=gtol,
                                       stepsize=stepsize,
                                       maxiter=maxiter,
                                       maxfun=maxfun,
                                       refscan=refscan) for run in runs]
    if not align_runs:
        return transforms, transforms, None

    # Correct between-session motion using the mean image of each
    # corrected run, and creating a fake time series with no temporal
    # smoothness
    ## FIXME: check that all runs have the same to-world transform
    mean_img_shape = list(runs[0].get_data().shape[0:3]) + [nruns]
    mean_img_data = np.zeros(mean_img_shape)

    for i in range(nruns):
        corr_run = resample4d(runs[i], transforms=transforms[i],
                              time_interp=time_interp)
        mean_img_data[..., i] = corr_run.mean(3)
    del corr_run

    mean_img = Image4d(mean_img_data, affine=runs[0].affine,
                       tr=1.0, tr_slices=0.0)
    transfo_mean = single_run_realign4d(mean_img,
                                        affine_class=affine_class,
                                        time_interp=False,
                                        loops=between_loops,
                                        speedup=speedup,
                                        borders=borders,
                                        optimizer=optimizer,
                                        xtol=xtol,
                                        ftol=ftol,
                                        gtol=gtol,
                                        stepsize=stepsize,
                                        maxiter=maxiter,
                                        maxfun=maxfun)

    # Compose transformations for each run
    ctransforms = [None for i in range(nruns)]
    for i in range(nruns):
        ctransforms[i] = [t.compose(transfo_mean[i]) for t in transforms[i]]
    return ctransforms, transforms, transfo_mean


class Realign4d(object):

    def __init__(self, images, affine_class=Rigid):
        self._generic_init(images, affine_class, SLICE_ORDER, INTERLEAVED,
                           1.0, 0.0, 0.0, False, None)

    def _generic_init(self, images, affine_class,
                      slice_order, interleaved, tr, tr_slices,
                      start, time_interp, slice_info):
        if not hasattr(images, '__iter__'):
            images = [images]
        self._runs = []
        self.affine_class = affine_class
        for im in images:
            xyz_img = as_xyz_image(im)
            self._runs.append(Image4d(xyz_img.get_data,
                                      xyz_affine(xyz_img),
                                      tr=tr, tr_slices=tr_slices,
                                      start=start, slice_order=slice_order,
                                      interleaved=interleaved,
                                      slice_info=slice_info))
        self._transforms = [None for run in self._runs]
        self._within_run_transforms = [None for run in self._runs]
        self._mean_transforms = [None for run in self._runs]
        self._time_interp = time_interp

    def estimate(self,
                 loops=LOOPS,
                 between_loops=None,
                 align_runs=True,
                 speedup=SPEEDUP,
                 borders=BORDERS,
                 optimizer=OPTIMIZER,
                 xtol=XTOL,
                 ftol=FTOL,
                 gtol=GTOL,
                 stepsize=STEPSIZE,
                 maxiter=MAXITER,
                 maxfun=MAXFUN,
                 refscan=REFSCAN):
        if between_loops == None:
            between_loops = loops
        t = realign4d(self._runs,
                      affine_class=self.affine_class,
                      time_interp=self._time_interp,
                      align_runs=align_runs,
                      loops=loops,
                      between_loops=between_loops,
                      speedup=speedup,
                      borders=borders,
                      optimizer=optimizer,
                      xtol=xtol,
                      ftol=ftol,
                      gtol=gtol,
                      stepsize=stepsize,
                      maxiter=maxiter,
                      maxfun=maxfun,
                      refscan=refscan)
        self._transforms, self._within_run_transforms,\
            self._mean_transforms = t

    def resample(self, r=None, align_runs=True):
        """
        Return the resampled run number r as a 4d nipy-like
        image. Returns all runs as a list of images if r == None.
        """
        if align_runs:
            transforms = self._transforms
        else:
            transforms = self._within_run_transforms
        runs = range(len(self._runs))
        if r == None:
            data = [resample4d(self._runs[r], transforms=transforms[r],
                               time_interp=self._time_interp) for r in runs]
            return [make_xyz_image(data[r], self._runs[r].affine, 'scanner')
                    for r in runs]
        else:
            data = resample4d(self._runs[r], transforms=transforms[r],
                              time_interp=self._time_interp)
            return make_xyz_image(data, self._runs[r].affine, 'scanner')


class FmriRealign4d(Realign4d):

    def __init__(self, images, slice_order, interleaved=None,
                 tr=None, tr_slices=None, start=0.0, time_interp=True,
                 affine_class=Rigid, slice_info=None):

        """
        Spatiotemporal realignment class for fMRI series.

        Parameters
        ----------
        images : image or list of images
          Single or multiple input 4d images representing one or
          several fMRI runs

        tr : float
          Inter-scan repetition time, i.e. the time elapsed between
          two consecutive scans

        tr_slices : float
          Inter-slice repetition time, same as tr for slices

        start : float
          Starting acquisition time respective to the implicit time
          origin

        slice_order : str or array-like
          If str, one of {'ascending', 'descending'}. If array-like,
          then the order in which the slices were collected in
          time. For instance, the following represents an ascending
          contiguous sequence:

          slice_order = [0, 1, 2, ...]

        interleaved : bool
          Deprecated.

          Whether slice acquisition order is interleaved. Ignored if
          `slice_order` is array-like.

          If slice_order=='ascending' and interleaved==True, the
          assumed slice order is:

          [0, 2, 4, ..., 1, 3, 5, ...]

          If slice_order=='descending' and interleaved==True, the
          assumed slice order is:

          [N-1, N-3, N-5, ..., N-2, N-4, N-6]

          Given that there exist other types of interleaved
          acquisitions depending on scanner settings and
          manufacturers, it is strongly recommended to input the
          slice_order as an array unless you are sure what you are
          doing.

        slice_info : None or tuple, optional
          None, or a tuple with slice axis as the first element and
          direction as the second, for instance (2, 1).  If None, then
          guess the slice axis, and direction, as the closest to the z
          axis, as estimated from the affine.
        """
        if not interleaved == None:
            warnings.warn('interleaved keyword is deprecated. Please input explicit slice order instead.')
        self._generic_init(images, affine_class, slice_order, interleaved,
                           tr, tr_slices, start, time_interp, slice_info)<|MERGE_RESOLUTION|>--- conflicted
+++ resolved
@@ -142,8 +142,6 @@
                 aux.reverse()
             self.slice_order = np.array(aux)
         else:
-<<<<<<< HEAD
-=======
             # Verify correctness of provided slice indexes
             provided_slices = np.array(sorted(self._slice_order))
             if np.any(provided_slices != np.arange(nslices)):
@@ -152,7 +150,6 @@
                     "slices in the volume, indexes should start from 0 and "
                     "list all slices. "
                     "Provided slice_order: %s" % (nslices, self._slice_order))
->>>>>>> 778a5561
             self.slice_order = np.asarray(self._slice_order)
 
     def z_to_slice(self, z):
